--- conflicted
+++ resolved
@@ -2062,20 +2062,6 @@
 // - absorber : Option<Box<u64>> = the index of the dropped heap absorber (if any)
 // - deleted  : Option<Box<u64>> = the index of the dropped heap (if any)
 // - rollback : Rollback         = the updated rollback object
-<<<<<<< HEAD
-pub fn rollback_push(elem: u64, back: Arc<Rollback>) -> (bool, Option<u64>, Option<u64>, Arc<Rollback>) {
-  match &*back {
-    Rollback::Nil => {
-      let rollback = Arc::new(Rollback::Cons { keep: 0, life: 0, head: elem, tail: Arc::new(Rollback::Nil) });
-      return (true, None, None, rollback);
-    }
-    Rollback::Cons { keep, life, head, tail } => {
-      if *keep == 0x3 {
-        if *life > 0 {
-          let tail = Arc::new(Rollback::Cons { keep: 0, life: life - 1, head: *head, tail: tail.clone() });
-          let back = Arc::new(Rollback::Cons { keep: 0, life: 0, head: elem, tail });
-          return (true, None, None, back);
-=======
 pub fn rollback_push(elem: u64, back: Arc<Rollback>, depth: u64) -> (bool, Option<u64>, Option<u64>, Arc<Rollback>) {
   if depth >= MAX_HEAPS {
     return (false, None, Some(elem), Arc::new(Rollback::Nil));
@@ -2097,7 +2083,6 @@
             let rollback = Arc::new(Rollback::Cons { keep: 0, life: *life, head: elem, tail });
             return (true, absorber, deleted, rollback);
           }
->>>>>>> 1ec22c72
         } else {
           let rollback = Arc::new(Rollback::Cons { keep: keep + 1, life: *life, head: *head, tail: tail.clone() });
           return (false, None, Some(elem), rollback);
