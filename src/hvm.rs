#![allow(clippy::identity_op)]

use std::collections::{hash_map, HashMap, HashSet};
use std::hash::{BuildHasherDefault, Hash, Hasher};
use std::path::PathBuf;
use std::sync::Arc;
use std::time::Instant;

use nohash_hasher::NoHashHasher;

use crate::bits;
use crate::crypto;
use crate::dbg_println;
use crate::util::U128_SIZE;
use crate::util;

// Types
// -----

/// A native HVM term
#[derive(Clone, Debug, PartialEq)]
pub enum Term {
  Var { name: u128 },
  Dup { nam0: u128, nam1: u128, expr: Box<Term>, body: Box<Term> },
  Lam { name: u128, body: Box<Term> },
  App { func: Box<Term>, argm: Box<Term> },
  Ctr { name: u128, args: Vec<Term> },
  Fun { name: u128, args: Vec<Term> },
  Num { numb: u128 },
  Op2 { oper: u128, val0: Box<Term>, val1: Box<Term> },
}

// A native HVM 60-bit machine integer operation
#[derive(Clone, Copy, Debug, PartialEq)]
pub enum Oper {
  Add, Sub, Mul, Div,
  Mod, And, Or,  Xor,
  Shl, Shr, Ltn, Lte,
  Eql, Gte, Gtn, Neq,
}

// A u64 HashMap
pub type Map<A> = HashMap<u64, A, BuildHasherDefault<NoHashHasher<u64>>>;

/// A rewrite rule (equation)
#[derive(Clone, Debug, PartialEq)]
pub struct Rule {
  pub lhs: Term,
  pub rhs: Term,
}

// A function (vector of rules)
pub type Func = Vec<Rule>;

// A left-hand side variable in a rewrite rule (equation)
#[derive(Clone, Debug, PartialEq)]
pub struct Var {
  pub name : u128,         // this variable's name
  pub param: u128,         // in what parameter is this variable located?
  pub field: Option<u128>, // in what field is this variable located? (if any)
  pub erase: bool,         // should this variable be collected (because it is unused)?
}

// A compiled rewrite rule
#[derive(Clone, Debug, PartialEq)]
pub struct CompRule {
  pub cond: Vec<Lnk>,          // left-hand side matching conditions
  pub vars: Vec<Var>,          // left-hand side variable locations
  pub eras: Vec<(u128, u128)>, // must-clear locations (argument number and arity)
  pub body: Term,              // right-hand side body of rule
}

// A compiled function
#[derive(Clone, Debug, PartialEq, Default)]
pub struct CompFunc {
  func: Func,           // the original function
  arity: u128,          // number of arguments
  redux: Vec<u128>,     // index of strict arguments
  rules: Vec<CompRule>, // vector of rules
}

// A file is a map of `FuncID -> Function`
#[derive(Clone, Debug)]
pub struct File {
  pub funcs: Map<Arc<CompFunc>>,
}

// A map of `FuncID -> Arity`
#[derive(Clone, Debug)]
pub struct Arit {
  pub arits: Map<u128>,
}

// A map of `FuncID -> Lnk`, pointing to a function's state
#[derive(Clone, Debug)]
pub struct Disk {
  pub links: Map<Lnk>,
}

/// Can point to a node, a variable, or hold an unboxed value
pub type Lnk = u128;

/// A global statement that alters the state of the blockchain
pub enum Statement {
  Fun { name: u128, args: Vec<u128>, func: Vec<Rule>, init: Term },
  Ctr { name: u128, args: Vec<u128>, },
  Run { expr: Term, sign: Option<crypto::Signature> },
}

// A mergeable vector of u128 values
#[derive(Debug, Clone)]
pub struct Blob {
  data: Vec<u128>,
  used: Vec<usize>,
}

// HVM's memory state (nodes, functions, metadata, statistics)
#[derive(Debug)]
pub struct Heap {
  pub uuid: u128, // unique identifier
  pub blob: Blob, // memory block holding HVM nodes
  pub disk: Disk, // points to stored function states
  pub file: File, // function codes
  pub arit: Arit, // function arities
  pub tick: u128, // time counter
  pub funs: u128, // total function count
  pub dups: u128, // total dups count
  pub rwts: u128, // total graph rewrites
  pub mana: u128, // total mana cost
  pub size: i128, // total used memory (in 64-bit words)
  pub next: u128, // memory index that *may* be empty
}

// A serialized Heap
pub struct SerializedHeap {
  pub uuid: u128,
  pub blob: Vec<u128>,
  pub disk: Vec<u128>,
  pub file: Vec<u128>,
  pub arit: Vec<u128>,
  pub nums: Vec<u128>,
}

// A list of past heap states, for block-reorg rollback
// FIXME: this should be replaced by a much simpler index array
#[derive(Debug)]
pub enum Rollback {
  Cons {
    keep: u64,
    head: u64,
    tail: Arc<Rollback>,
  },
  Nil,
}

// The current and past states
pub struct Runtime {
  heap: Vec<Heap>,      // heap objects
  draw: u64,            // drawing heap index
  curr: u64,            // current heap index
  nuls: Vec<u64>,       // reuse heap indices
  back: Arc<Rollback>,  // past states
}

pub fn heaps_invariant(rt: &Runtime) -> (bool, Vec<u8>, Vec<u64>) {
  let mut seen = vec![0u8; 10];
  let mut heaps = vec![0u64; 0];
  let mut push = |id: u64| {
    let idx = id as usize;
    seen[idx] += 1;
    heaps.push(id);
  };
  push(rt.draw);
  push(rt.curr);
  for nul in &rt.nuls {
    push(*nul);
  }
  {
    let mut back = &*rt.back;
    while let Rollback::Cons { keep, head, tail } = back {
      push(*head);
      back = &*tail;
    }
  }
  let failed = seen.iter().all(|c| *c == 1);
  (failed, seen, heaps)
}

// Constants
// ---------

const U128_PER_KB: u128 = (1024 / U128_SIZE) as u128;
const U128_PER_MB: u128 = U128_PER_KB << 10;
const U128_PER_GB: u128 = U128_PER_MB << 10;

const HEAP_SIZE: u128 = 32 * U128_PER_MB;

pub const MAX_ARITY: u128 = 16;
pub const MAX_FUNCS: u128 = 1 << 24; // TODO: increase to 2^30 once arity is moved out
pub const MAX_TERM_DEPTH: u128 = 256; // maximum depth of a LHS or RHS term
pub const VARS_SIZE: usize = 1 << 18; // maximum variables per rule

pub const VAL: u128 = 1 << 0;
pub const EXT: u128 = 1 << 60;
pub const TAG: u128 = 1 << 120;

pub const VAL_MASK: u128 = EXT - 1;
pub const EXT_MASK: u128 = (TAG - 1)   ^ VAL_MASK;
pub const TAG_MASK: u128 = (u128::MAX) ^ EXT_MASK;
pub const NUM_MASK: u128 = EXT_MASK | VAL_MASK;

// | --------- | -----------------------|
// | TAG = NUM |        num (u120)      |
// | --------- | ---------------------- |
// | TAG = CTR |                        |
// | TAG = APP | ext (u60) | val (u60)  |
// | TAG = OP2 |                        |
// ...
// | --------- | ---------------------- |
// | TAG = LAM |       pos (u120)       |
// ...
// | --------- | -----------------------|

pub const DP0: u128 = 0x0;
pub const DP1: u128 = 0x1;
pub const VAR: u128 = 0x2;
pub const ARG: u128 = 0x3;
pub const ERA: u128 = 0x4;
pub const LAM: u128 = 0x5;
pub const APP: u128 = 0x6;
pub const SUP: u128 = 0x7;
pub const CTR: u128 = 0x8;
pub const FUN: u128 = 0x9;
pub const OP2: u128 = 0xA;
pub const NUM: u128 = 0xB;

// Numeric primitives. Up to:
// - 32 u120 operations
// - 32 i120 operations
// - 32 uTUP operations
// - 32 iTUP operations
// where uTUP = (u8,u16,u32,u64)
//       iTUP = (i8,i16,i32,i64)

pub const OP_U120: u128 = 0b00 << 5;
pub const OP_I120: u128 = 0b01 << 5;
pub const OP_UTUP: u128 = 0b10 << 5;
pub const OP_ITUP: u128 = 0b11 << 5;

pub const ADD : u128 = 0x00;
pub const SUB : u128 = 0x01;
pub const MUL : u128 = 0x02;
pub const DIV : u128 = 0x03;
pub const MOD : u128 = 0x04;
pub const AND : u128 = 0x05;
pub const OR  : u128 = 0x06;
pub const XOR : u128 = 0x07;
pub const SHL : u128 = 0x08;
pub const SHR : u128 = 0x09;
pub const LTN : u128 = 0x0A;
pub const LTE : u128 = 0x0B;
pub const EQL : u128 = 0x0C;
pub const GTE : u128 = 0x0D;
pub const GTN : u128 = 0x0E;
pub const NEQ : u128 = 0x0F;
pub const RTL : u128 = 0x10;
pub const RTR : u128 = 0x11;

/// kind:  0 -> x120     ; 1 -> xTUP
/// sig:   0 -> unsigned ; 1 -> signed
/// op: see above (5-bits)
fn make_oper(kind: u128, sig: u128, op_code: u128) -> u128 {
  let res = kind;
  let res = (res << 1) | sig;
  let res = (res << 5) | op_code;
  res
}

fn decompose_oper(op: u128) -> (u128, u128, u128) {
  let op_code = op & ((1<<5) - 1);
  let op = op >> 5;
  let sig = op & 1;
  let op = op >> 1;
  let kind = op & 1;
  let op = op >> 1;
  debug_assert!(op == 0, "Invalid operation");
  (kind, sig, op_code)
}

// ?? This entire block can be replaced by a single clever macro

// U120
pub const U120_ADD: u128 = OP_U120 | ADD;
pub const U120_SUB: u128 = OP_U120 | SUB;
pub const U120_MUL: u128 = OP_U120 | MUL;
pub const U120_DIV: u128 = OP_U120 | DIV;
pub const U120_MOD: u128 = OP_U120 | MOD;
pub const U120_AND: u128 = OP_U120 | AND;
pub const U120_OR : u128 = OP_U120 | OR;
pub const U120_XOR: u128 = OP_U120 | XOR;
pub const U120_SHL: u128 = OP_U120 | SHL;
pub const U120_SHR: u128 = OP_U120 | SHR;
pub const U120_LTN: u128 = OP_U120 | LTN;
pub const U120_LTE: u128 = OP_U120 | LTE;
pub const U120_EQL: u128 = OP_U120 | EQL;
pub const U120_GTE: u128 = OP_U120 | GTE;
pub const U120_GTN: u128 = OP_U120 | GTN;
pub const U120_NEQ: u128 = OP_U120 | NEQ;
pub const U120_RTL: u128 = OP_U120 | RTL;
pub const U120_RTR: u128 = OP_U120 | RTR;
// I120
pub const I120_ADD: u128 = OP_I120 | ADD;
pub const I120_SUB: u128 = OP_I120 | SUB;
pub const I120_MUL: u128 = OP_I120 | MUL;
pub const I120_DIV: u128 = OP_I120 | DIV;
pub const I120_MOD: u128 = OP_I120 | MOD;
pub const I120_AND: u128 = OP_I120 | AND;
pub const I120_OR : u128 = OP_I120 | OR;
pub const I120_XOR: u128 = OP_I120 | XOR;
pub const I120_SHL: u128 = OP_I120 | SHL;
pub const I120_SHR: u128 = OP_I120 | SHR;
pub const I120_LTN: u128 = OP_I120 | LTN;
pub const I120_LTE: u128 = OP_I120 | LTE;
pub const I120_EQL: u128 = OP_I120 | EQL;
pub const I120_GTE: u128 = OP_I120 | GTE;
pub const I120_GTN: u128 = OP_I120 | GTN;
pub const I120_NEQ: u128 = OP_I120 | NEQ;
pub const I120_RTL: u128 = OP_I120 | RTL;
pub const I120_RTR: u128 = OP_I120 | RTR;
// UTUP
pub const UTUP_ADD: u128 = OP_UTUP | ADD;
pub const UTUP_SUB: u128 = OP_UTUP | SUB;
pub const UTUP_MUL: u128 = OP_UTUP | MUL;
pub const UTUP_DIV: u128 = OP_UTUP | DIV;
pub const UTUP_MOD: u128 = OP_UTUP | MOD;
pub const UTUP_AND: u128 = OP_UTUP | AND;
pub const UTUP_OR : u128 = OP_UTUP | OR;
pub const UTUP_XOR: u128 = OP_UTUP | XOR;
pub const UTUP_SHL: u128 = OP_UTUP | SHL;
pub const UTUP_SHR: u128 = OP_UTUP | SHR;
pub const UTUP_LTN: u128 = OP_UTUP | LTN;
pub const UTUP_LTE: u128 = OP_UTUP | LTE;
pub const UTUP_EQL: u128 = OP_UTUP | EQL;
pub const UTUP_GTE: u128 = OP_UTUP | GTE;
pub const UTUP_GTN: u128 = OP_UTUP | GTN;
pub const UTUP_NEQ: u128 = OP_UTUP | NEQ;
pub const UTUP_RTL: u128 = OP_UTUP | RTL;
pub const UTUP_RTR: u128 = OP_UTUP | RTR;
// ITUP
pub const ITUP_ADD: u128 = OP_ITUP | ADD;
pub const ITUP_SUB: u128 = OP_ITUP | SUB;
pub const ITUP_MUL: u128 = OP_ITUP | MUL;
pub const ITUP_DIV: u128 = OP_ITUP | DIV;
pub const ITUP_MOD: u128 = OP_ITUP | MOD;
pub const ITUP_AND: u128 = OP_ITUP | AND;
pub const ITUP_OR : u128 = OP_ITUP | OR;
pub const ITUP_XOR: u128 = OP_ITUP | XOR;
pub const ITUP_SHL: u128 = OP_ITUP | SHL;
pub const ITUP_SHR: u128 = OP_ITUP | SHR;
pub const ITUP_LTN: u128 = OP_ITUP | LTN;
pub const ITUP_LTE: u128 = OP_ITUP | LTE;
pub const ITUP_EQL: u128 = OP_ITUP | EQL;
pub const ITUP_GTE: u128 = OP_ITUP | GTE;
pub const ITUP_GTN: u128 = OP_ITUP | GTN;
pub const ITUP_NEQ: u128 = OP_ITUP | NEQ;
pub const ITUP_RTL: u128 = OP_ITUP | RTL;
pub const ITUP_RTR: u128 = OP_ITUP | RTR;

pub const VAR_NONE  : u128 = 0x3FFFF;
pub const U128_NONE : u128 = 0xFFFFFFFFFFFFFFFFFFFFFFFFFFFFFFFF;
pub const I128_NONE : i128 = -0x7FFFFFFFFFFFFFFFFFFFFFFFFFFFFFFF;

// (IO r:Type) : Type
//   (IO.done expr)           : (IO r)
//   (IO.take           then) : (IO r)
//   (IO.save expr      then) : (IO r)
//   (IO.call expr args then) : (IO r)
//   (IO.name           then) : (IO r)
//   (IO.from           then) : (IO r)
const IO_DONE : u128 = 0x1364039960f; // name_to_u128("IO.DONE")
const IO_TAKE : u128 = 0x1364078b54f; // name_to_u128("IO.TAKE")
const IO_SAVE : u128 = 0x1364074b80f; // name_to_u128("IO.SAVE")
const IO_CALL : u128 = 0x1364034b596; // name_to_u128("IO.CALL")
const IO_NAME : u128 = 0x1364060b5cf; // name_to_u128("IO.NAME");
const IO_FROM : u128 = 0x1364041c657; // name_to_u128("IO.FROM")
const MC_DONE : u128 = 0xa33ca9; // name_to_u128("done")
const MC_TAKE : u128 = 0xe25be9; // name_to_u128("take")
const MC_LOAD : u128 = 0xc33968; // name_to_u128("load")
const MC_SAVE : u128 = 0xde5ea9; // name_to_u128("save")
const MC_CALL : u128 = 0x9e5c30; // name_to_u128("call")
const MC_NAME : u128 = 0xca5c69; // name_to_u128("name");
const MC_FROM : u128 = 0xab6cf1; // name_to_u128("from")

// Maximum mana that can be spent in a block
pub const BLOCK_MANA_LIMIT : u128 = 10_000_000_000;

// Maximum state growth per block, in bits
pub const BLOCK_BITS_LIMIT : i128 = 2048; // 1024 bits per sec = about 8 GB per year

// Mana Table
// ----------

// |-----------|---------------------------------|-------|
// | Opcode    | Effect                          | Mana  |
// |-----------|---------------------------------|-------|
// | APP-LAM   | applies a lambda                | 2     |
// | APP-SUP   | applies a superposition         | 4     |
// | OP2-NUM   | operates on a number            | 2     |
// | OP2-SUP   | operates on a superposition     | 4     |
// | FUN-CTR   | pattern-matches a constructor   | 2 + M |
// | FUN-SUP   | pattern-matches a superposition | 2 + A |
// | DUP-LAM   | clones a lambda                 | 4     |
// | DUP-NUM   | clones a number                 | 2     |
// | DUP-CTR   | clones a constructor            | 2 + A |
// | DUP-SUP-D | clones a superposition          | 4     |
// | DUP-SUP-E | undoes a superposition          | 2     |
// | DUP-ERA   | clones an erasure               | 2     |
// |-----------------------------------------------------|
// | * A is the constructor or function arity            |
// | * M is the alloc count of the right-hand side       |
// |-----------------------------------------------------|


fn AppLamMana() -> u128 {
  return 2;
}

fn AppSupMana() -> u128 {
  return 4;
}

fn Op2NumMana() -> u128 {
  return 2;
}

fn Op2SupMana() -> u128 {
  return 4;
}

fn FunCtrMana(body: &Term) -> u128 {
  return 2 + count_allocs(body);
}

fn FunSupMana(arity: u128) -> u128 {
  return 2 + arity;
}

fn DupLamMana() -> u128 {
  return 4;
}

fn DupNumMana() -> u128 {
  return 2;
}

fn DupCtrMana(arity: u128) -> u128 {
  return 2 + arity;
}

fn DupDupMana() -> u128 {
  return 4;
}

fn DupSupMana() -> u128 {
  return 2;
}

fn DupEraMana() -> u128 {
  return 2;
}

fn count_allocs(body: &Term) -> u128 {
  match body {
    Term::Var { name } => {
      0
    }
    Term::Dup { nam0, nam1, expr, body } => {
      let expr = count_allocs(expr);
      let body = count_allocs(body);
      3 + expr + body
    }
    Term::Lam { name, body } => {
      let body = count_allocs(body);
      2 + body
    }
    Term::App { func, argm } => {
      let func = count_allocs(func);
      let argm = count_allocs(argm);
      2 + func + argm
    }
    Term::Fun { name, args } => {
      let size = args.len() as u128;
      let mut count = 0;
      for (i, arg) in args.iter().enumerate() {
        count += count_allocs(arg);
      }
      size + count
    }
    Term::Ctr { name, args } => {
      let size = args.len() as u128;
      let mut count = 0;
      for (i, arg) in args.iter().enumerate() {
        count += count_allocs(arg);
      }
      size + count
    }
    Term::Num { numb } => {
      0
    }
    Term::Op2 { oper, val0, val1 } => {
      let val0 = count_allocs(val0);
      let val1 = count_allocs(val1);
      2 + val0 + val1
    }
  }
}

const GENESIS : &str = "
ctr {Tuple0}
ctr {Tuple1 x0}
ctr {Tuple2 x0 x1}
ctr {Tuple3 x0 x1 x2}
ctr {Tuple4 x0 x1 x2 x3}
ctr {Tuple5 x0 x1 x2 x3 x4}
ctr {Tuple6 x0 x1 x2 x3 x4 x5}
ctr {Tuple7 x0 x1 x2 x3 x4 x5 x6}
ctr {Tuple8 x0 x1 x2 x3 x4 x5 x6 x7}
ctr {Tuple9 x0 x1 x2 x3 x4 x5 x6 x7 x8}
ctr {Tuple10 x0 x1 x2 x3 x4 x5 x6 x7 x8 x9}
ctr {Tuple11 x0 x1 x2 x3 x4 x5 x6 x7 x8 x9 x10}
ctr {Tuple12 x0 x1 x2 x3 x4 x5 x6 x7 x8 x9 x10 x11}

ctr {Name name}

ctr {IO.DONE expr}
fun (IO.done expr) {
  (IO.done expr) = {IO.DONE expr}
}

ctr {IO.TAKE then}
fun (IO.take then) {
  (IO.take then) = {IO.TAKE then}
}

ctr {IO.SAVE expr then}
fun (IO.save expr then) {
  (IO.save expr then) = {IO.SAVE expr then}
}

ctr {IO.CALL name args then}
fun (IO.call name args then) {
  (IO.call name args then) = {IO.CALL name args then}
}

ctr {IO.NAME then}
fun (IO.name then) {
  (IO.name then) = {IO.NAME then}
}

ctr {IO.FROM then} 
fun (IO.from then) {
  (IO.from then) = {IO.FROM then}
}

fun (IO.load cont) {
  (IO.load cont) =
    {IO.TAKE @x
    dup x0 x1 = x;
    {IO.SAVE x0 @~
    (! cont x1)}}
}

ctr {Count.Inc}
ctr {Count.Get}
fun (Count action) {
  (Count {Count.Inc}) =
    !take x
    !save (+ x #1)
    !done #0
  (Count {Count.Get}) =
    !load x
    !done x
}
";

// Utils
// -----

fn init_map<A>() -> Map<A> {
  HashMap::with_hasher(BuildHasherDefault::default())
}

// Rollback
// --------

fn absorb_u128(a: u128, b: u128, overwrite: bool) -> u128 {
  if b == U128_NONE { a } else if overwrite || a == U128_NONE { b } else { a }
}

fn absorb_i128(a: i128, b: i128, overwrite: bool) -> i128 {
  if b == I128_NONE { a } else if overwrite || a == I128_NONE { b } else { a }
}

fn heap_dir_path() -> PathBuf {
  dirs::home_dir().unwrap().join(".kindelia").join("state").join("heaps")
}

impl Heap {
  fn write(&mut self, idx: usize, val: u128) {
    return self.blob.write(idx, val);
  }
  fn read(&self, idx: usize) -> u128 {
    return self.blob.read(idx);
  }
  fn write_disk(&mut self, fid: u128, val: Lnk) {
    return self.disk.write(fid, val);
  }
  fn read_disk(&self, fid: u128) -> Option<Lnk> {
    return self.disk.read(fid);
  }
  fn write_file(&mut self, fid: u128, fun: Arc<CompFunc>) {
    return self.file.write(fid, fun);
  }
  fn read_file(&self, fid: u128) -> Option<Arc<CompFunc>> {
    return self.file.read(fid);
  }
  fn write_arit(&mut self, fid: u128, val: u128) {
    return self.arit.write(fid, val);
  }
  fn read_arit(&self, fid: u128) -> Option<u128> {
    return self.arit.read(fid);
  }
  fn set_tick(&mut self, tick: u128) {
    self.tick = tick;
  }
  fn get_tick(&self) -> u128 {
    return self.tick;
  }
  fn set_funs(&mut self, funs: u128) {
    self.funs = funs;
  }
  fn get_funs(&self) -> u128 {
    return self.funs;
  }
  fn set_dups(&mut self, dups: u128) {
    self.dups = dups;
  }
  fn get_dups(&self) -> u128 {
    return self.dups;
  }
  fn set_rwts(&mut self, rwts: u128) {
    self.rwts = rwts;
  }
  fn get_rwts(&self) -> u128 {
    return self.rwts;
  }
  fn set_mana(&mut self, mana: u128) {
    self.mana = mana;
  }
  fn get_mana(&self) -> u128 {
    return self.mana;
  }
  fn set_size(&mut self, size: i128) {
    self.size = size;
  }
  fn get_size(&self) -> i128 {
    return self.size;
  }
  fn set_next(&mut self, next: u128) {
    self.next = next;
  }
  fn get_next(&self) -> u128 {
    return self.next;
  }
  fn absorb(&mut self, other: &mut Self, overwrite: bool) {
    self.blob.absorb(&mut other.blob, overwrite);
    self.disk.absorb(&mut other.disk, overwrite);
    self.file.absorb(&mut other.file, overwrite);
    self.arit.absorb(&mut other.arit, overwrite);
    self.tick = absorb_u128(self.tick, other.tick, overwrite);
    self.funs = absorb_u128(self.funs, other.funs, overwrite);
    self.dups = absorb_u128(self.dups, other.dups, overwrite);
    self.rwts = absorb_u128(self.rwts, other.rwts, overwrite);
    self.mana = absorb_u128(self.mana, other.mana, overwrite);
    self.size = absorb_i128(self.size, other.size, overwrite);
    self.next = absorb_u128(self.next, other.next, overwrite);
  }
  fn clear(&mut self) {
    self.uuid = fastrand::u128(..);
    self.blob.clear();
    self.disk.clear();
    self.file.clear();
    self.arit.clear();
    self.tick = U128_NONE;
    self.funs = U128_NONE;
    self.dups = U128_NONE;
    self.rwts = U128_NONE;
    self.mana = U128_NONE;
    self.size = I128_NONE;
    self.next = U128_NONE;
  }
  fn serialize(&self) -> SerializedHeap {
    // Serializes Blob
    let mut blob_buff : Vec<u128> = vec![];
    for used_index in &self.blob.used {
      blob_buff.push(*used_index as u128);
      blob_buff.push(self.blob.data[*used_index]);
    }
    // Serializes Disk
    let mut disk_buff : Vec<u128> = vec![];
    for (fnid, lnk) in &self.disk.links {
      disk_buff.push(*fnid as u128);
      disk_buff.push(*lnk as u128);
    }
    // Serializes File
    let mut file_buff : Vec<u128> = vec![];
    for (fnid, func) in &self.file.funcs {
      let mut func_buff = util::u8s_to_u128s(&mut bits::serialized_func(&func.func).to_bytes());
      file_buff.push(*fnid as u128);
      file_buff.push(func_buff.len() as u128);
      file_buff.append(&mut func_buff);
    }
    // Serializes Arit
    let mut arit_buff : Vec<u128> = vec![];
    for (fnid, arit) in &self.arit.arits {
      arit_buff.push(*fnid as u128);
      arit_buff.push(*arit);
    }
    // Serializes Nums
    let mut nums_buff : Vec<u128> = vec![];
    nums_buff.push(self.tick);
    nums_buff.push(self.funs);
    nums_buff.push(self.dups);
    nums_buff.push(self.rwts);
    nums_buff.push(self.mana);
    nums_buff.push(self.size as u128);
    nums_buff.push(self.next);
    // Returns the serialized heap
    return SerializedHeap {
      uuid: self.uuid,
      blob: blob_buff,
      disk: disk_buff,
      file: file_buff,
      arit: arit_buff,
      nums: nums_buff,
    };
  }
  fn deserialize(&mut self, serial: &SerializedHeap) {
    // Deserializes Blob
    let mut i = 0;
    while i < serial.blob.len() {
      let idx = serial.blob[i + 0];
      let val = serial.blob[i + 1];
      self.write(idx as usize, val);
      i += 2;
    }
    // Deserializes Disk
    let mut i = 0;
    while i < serial.disk.len() {
      let fnid = serial.disk[i + 0];
      let lnk  = serial.disk[i + 1];
      self.write_disk(fnid, lnk);
      i += 2;
    }
    // Deserializes File
    let mut i = 0;
    while i < serial.file.len() {
      let fnid = serial.file[i * 2 + 0];
      let size = serial.file[i * 2 + 1];
      let buff = &serial.file[i * 2 + 2 .. i * 2 + 2 + size as usize];
      let func = build_func(&bits::deserialized_func(&bit_vec::BitVec::from_bytes(&util::u128s_to_u8s(&buff))),false).unwrap();
      self.write_file(fnid, Arc::new(func));
      i += 1;
    }
    // Deserializes Arit
    for i in 0 .. serial.arit.len() / 2 {
      let fnid = serial.file[i * 2 + 0];
      let arit = serial.file[i * 2 + 1];
      self.write_arit(fnid, arit);
    }
  }
  fn buffer_file_path(&self, uuid: u128, buffer_name: &str) -> PathBuf {
    heap_dir_path().join(format!("{:0>32x}.{}.bin", uuid, buffer_name))
  }
  fn write_buffer(&self, uuid: u128, buffer_name: &str, buffer: &[u128]) -> std::io::Result<()> {
    use std::io::Write;
    std::fs::create_dir_all(&heap_dir_path())?;
    std::fs::OpenOptions::new()
      .append(true)
      .create(true)
      .open(self.buffer_file_path(self.uuid, buffer_name))?
      .write_all(&util::u128s_to_u8s(buffer))?;
    return Ok(());
  }
  fn read_buffer(&self, uuid: u128, buffer_name: &str) -> std::io::Result<Vec<u128>> {
    std::fs::read(self.buffer_file_path(uuid, buffer_name)).map(|x| util::u8s_to_u128s(&x))
  }
  pub fn save_buffers(&self) -> std::io::Result<()> {
    self.append_buffers(self.uuid)
  }
  fn append_buffers(&self, uuid: u128) -> std::io::Result<()> {
    let serial = self.serialize();
    self.write_buffer(serial.uuid, "blob", &serial.blob)?;
    self.write_buffer(serial.uuid, "disk", &serial.disk)?;
    self.write_buffer(serial.uuid, "file", &serial.file)?;
    self.write_buffer(serial.uuid, "arit", &serial.arit)?;
    self.write_buffer(serial.uuid, "nums", &serial.nums)?;
    return Ok(());
  }
  pub fn load_buffers(&mut self, uuid: u128) -> std::io::Result<()> {
    let blob = self.read_buffer(uuid, "blob")?;
    let disk = self.read_buffer(uuid, "disk")?;
    let file = self.read_buffer(uuid, "file")?;
    let arit = self.read_buffer(uuid, "arit")?;
    let nums = self.read_buffer(uuid, "nums")?;
    self.deserialize(&SerializedHeap { uuid, blob, disk, file, arit, nums });
    return Ok(());
  }
  fn delete_buffers(&mut self) -> std::io::Result<()> {
    // TODO
    return Ok(());
  }
}

pub fn init_heap() -> Heap {
  Heap {
    uuid: fastrand::u128(..),
    blob: init_heap_data(U128_NONE),
    disk: Disk { links: init_map() },
    file: File { funcs: init_map() },
    arit: Arit { arits: init_map() },
    tick: U128_NONE,
    funs: U128_NONE,
    dups: U128_NONE,
    rwts: U128_NONE,
    mana: U128_NONE,
    size: I128_NONE,
    next: U128_NONE,
  }
}

pub fn init_heap_data(zero: u128) -> Blob {
  return Blob {
    data: vec![zero; HEAP_SIZE as usize],
    used: vec![],
  };
}

impl Blob {
  fn write(&mut self, idx: usize, val: u128) {
    unsafe {
      let got = self.data.get_unchecked_mut(idx);
      if *got == U128_NONE {
        self.used.push(idx);
      }
      *got = val;
    }
  }
  fn read(&self, idx: usize) -> u128 {
    unsafe {
      return *self.data.get_unchecked(idx);
    }
  }
  fn clear(&mut self) {
    for idx in &self.used {
      unsafe {
        let val = self.data.get_unchecked_mut(*idx);
        *val = U128_NONE;
      }
    }
    self.used.clear();
  }
  fn absorb(&mut self, other: &mut Self, overwrite: bool) {
    for idx in &other.used {
      unsafe {
        let other_val = other.data.get_unchecked_mut(*idx);
        let self_val = self.data.get_unchecked_mut(*idx);
        if overwrite || *self_val == U128_NONE {
          self.write(*idx, *other_val);
        }
      }
    }
    other.clear();
  }
}

fn show_buff(vec: &[u128]) -> String {
  let mut result = String::new();
  for x in vec {
    if *x == U128_NONE {
      result.push_str("_ ");
    } else {
      result.push_str(&format!("{:x} ", *x));
    }
  }
  return result;
}

impl Disk {
  fn write(&mut self, fid: u128, val: Lnk) {
    self.links.insert(fid as u64, val);
  }
  fn read(&self, fid: u128) -> Option<Lnk> {
    self.links.get(&(fid as u64)).map(|x| *x)
  }
  fn clear(&mut self) {
    self.links.clear();
  }
  fn absorb(&mut self, other: &mut Self, overwrite: bool) {
    for (fid, func) in other.links.drain() {
      if overwrite || !self.links.contains_key(&fid) {
        self.write(fid as u128, func);
      }
    }
  }
}

impl File {
  fn write(&mut self, fid: u128, val: Arc<CompFunc>) {
    self.funcs.entry(fid as u64).or_insert(val);
  }
  fn read(&self, fid: u128) -> Option<Arc<CompFunc>> {
    return self.funcs.get(&(fid as u64)).map(|x| x.clone());
  }
  fn clear(&mut self) {
    self.funcs.clear();
  }
  fn absorb(&mut self, other: &mut Self, overwrite: bool) {
    for (fid, func) in other.funcs.drain() {
      if overwrite || !self.funcs.contains_key(&fid) {
        self.write(fid as u128, func.clone());
      }
    }
  }
}

impl Arit {
  fn write(&mut self, fid: u128, val: u128) {
    self.arits.entry(fid as u64).or_insert(val);
  }
  fn read(&self, fid: u128) -> Option<u128> {
    return self.arits.get(&(fid as u64)).map(|x| *x);
  }
  fn clear(&mut self) {
    self.arits.clear();
  }
  fn absorb(&mut self, other: &mut Self, overwrite: bool) {
    for (fid, arit) in other.arits.drain() {
      if overwrite || !self.arits.contains_key(&fid) {
        self.arits.insert(fid, arit);
      }
    }
  }
}

pub fn init_runtime() -> Runtime {
  let mut heap = Vec::new();
  for i in 0 .. 10 {
    heap.push(init_heap());
  }
  let mut rt = Runtime {
    heap,
    draw: 0,
    curr: 1,
    nuls: vec![2, 3, 4, 5, 6, 7, 8, 9],
    back: Arc::new(Rollback::Nil),
  };
  rt.run_statements_from_code(GENESIS);
  rt.snapshot();
  return rt;
}

impl Runtime {

  // API
  // ---

  pub fn define_function(&mut self, fid: u128, func: CompFunc) {
    self.get_heap_mut(self.draw).write_arit(fid, func.arity);
    self.get_heap_mut(self.draw).write_file(fid, Arc::new(func));
  }

  pub fn define_constructor(&mut self, cid: u128, arity: u128) {
    self.get_heap_mut(self.draw).write_arit(cid, arity);
  }

  // pub fn define_function_from_code(&mut self, name: &str, code: &str) {
  //   self.define_function(name_to_u128(name), read_func(code).1);
  // }

  pub fn create_term(&mut self, term: &Term, loc: u128, vars_data: &mut Map<u128>) -> Lnk {
    return create_term(self, term, loc, vars_data);
  }

  pub fn alloc_term(&mut self, term: &Term) -> u128 {
    let loc = alloc(self, 1);
    let lnk = create_term(self, term, loc, &mut init_map());
    self.write(loc as usize, lnk);
    return loc;
  }

  pub fn alloc_term_from_code(&mut self, code: &str) -> u128 {
    self.alloc_term(&read_term(code).1)
  }

  pub fn collect(&mut self, term: Lnk, mana: u128) -> Option<()> {
    collect(self, term, mana)
  }

  pub fn collect_at(&mut self, loc: u128, mana: u128) -> Option<()> {
    collect(self, self.read(loc as usize), mana)
  }

  //fn run_io_term(&mut self, subject: u128, caller: u128, term: &Term) -> Option<Lnk> {
    //let main = self.alloc_term(term);
    //let done = self.run_io(subject, caller, main);
    //return done;
  //}

  //fn run_io_from_code(&mut self, code: &str) -> Option<Lnk> {
    //return self.run_io_term(0, 0, &read_term(code).1);
  //}

  pub fn run_statements(&mut self, statements: &[Statement]) {
    for statement in statements {
      self.run_statement(statement);
    }
  }

  pub fn run_statements_from_code(&mut self, code: &str) {
    return self.run_statements(&read_statements(code).1);
  }

  pub fn compute_at(&mut self, loc: u128, mana: u128) -> Option<Lnk> {
    compute_at(self, loc, mana)
  }

  pub fn compute(&mut self, lnk: Lnk, mana: u128) -> Option<Lnk> {
    let host = alloc_lnk(self, lnk);
    let done = self.compute_at(host, mana)?;
    clear(self, host, 1);
    return Some(done);
  }

  pub fn show_term(&self, lnk: Lnk) -> String {
    return show_term(self, lnk, None);
  }

  pub fn show_term_at(&self, loc: u128) -> String {
    return show_term(self, self.read(loc as usize), None);
  }

  // Heaps
  // -----

  pub fn get_heap(&self, index: u64) -> &Heap {
    return &self.heap[index as usize];
  }

  pub fn get_heap_mut(&mut self, index: u64) -> &mut Heap {
    return &mut self.heap[index as usize];
  }

  // Copies the contents of the absorbed heap into the absorber heap
  fn absorb_heap(&mut self, absorber: u64, absorbed: u64, overwrite: bool) {
    // FIXME: can we satisfy the borrow checker without using unsafe pointers?
    unsafe {
      let a_arr = &mut self.heap as *mut Vec<Heap>;
      let a_ref = &mut *(&mut (*a_arr)[absorber as usize] as *mut Heap);
      let b_ref = &mut *(&mut (*a_arr)[absorbed as usize] as *mut Heap);
      a_ref.absorb(b_ref, overwrite);
    }
  }

  fn clear_heap(&mut self, index: u64) {
    self.heap[index as usize].clear();
  }

  fn undo(&mut self) {
    self.clear_heap(self.draw);
  }

  fn draw(&mut self) {
    self.absorb_heap(self.curr, self.draw, true);
    self.clear_heap(self.draw);
  }

  // IO
  // --

  pub fn run_io(&mut self, subject: u128, caller: u128, host: u128, mana: u128) -> Option<Lnk> {
    let term = reduce(self, host, mana)?;
    // eprintln!("-- {}", show_term(self, term));
    match get_tag(term) {
      CTR => {
        match get_ext(term) {
          IO_DONE => {
            let retr = ask_arg(self, term, 0);
            clear(self, host, 1);
            clear(self, get_loc(term, 0), 1);
            return Some(retr);
          }
          IO_TAKE => {
            //println!("- IO_TAKE subject is {} {}", u128_to_name(subject), subject);
            let cont = ask_arg(self, term, 0);
            if let Some(state) = self.read_disk(subject) {
              if state != 0 {
                self.write_disk(subject, 0);
                let cont = alloc_app(self, cont, state);
                let done = self.run_io(subject, subject, cont, mana);
                clear(self, host, 1);
                clear(self, get_loc(term, 0), 1);
                return done;
              }
            }
            clear(self, host, 1);
            clear(self, get_loc(term, 0), 1);
            return None;
          }
          IO_SAVE => {
            //println!("- IO_SAVE subject is {} {}", u128_to_name(subject), subject);
            let expr = ask_arg(self, term, 0);
            let save = self.compute(expr, mana)?;
            self.write_disk(subject, save);
            let cont = ask_arg(self, term, 1);
            let cont = alloc_app(self, cont, Num(0));
            let done = self.run_io(subject, subject, cont, mana);
            clear(self, host, 1);
            clear(self, get_loc(term, 0), 2);
            return done;
          }
          IO_CALL => {
            let fnid = ask_arg(self, term, 0);
            let tupl = ask_arg(self, term, 1);
            let cont = ask_arg(self, term, 2);
            // Builds the argument vector
            let arit = self.get_arity(get_ext(tupl));
            let mut args = Vec::new();
            for i in 0 .. arit {
              args.push(ask_arg(self, tupl, i));
            }
            // Calls called function IO, changing the subject
            // TODO: this should not alloc a Fun as it's limited to 60-bit names
            let ioxp = alloc_fun(self, get_num(fnid), &args);
            let retr = self.run_io(get_num(fnid), subject, ioxp, mana)?;
            // Calls the continuation with the value returned
            let cont = alloc_app(self, cont, retr);
            let done = self.run_io(subject, caller, cont, mana);
            // Clears memory
            clear(self, host, 1);
            clear(self, get_loc(tupl, 0), arit);
            clear(self, get_loc(term, 0), 3);
            return done;
          }
          IO_NAME => {
            let cont = ask_arg(self, term, 0);
            let cont = alloc_app(self, cont, Num(subject));
            let done = self.run_io(subject, caller, cont, mana);
            clear(self, host, 1);
            clear(self, get_loc(term, 0), 1);
            return done;
          }
          IO_FROM => {
            let cont = ask_arg(self, term, 0);
            let cont = alloc_app(self, cont, Num(subject));
            let done = self.run_io(subject, caller, cont, mana);
            clear(self, host, 1);
            clear(self, get_loc(term, 0), 1);
            return done;
          }
          _ => {
            //self.collect(term, mana)?;
            return None;
          }
        }
      }
      _ => {
        return None;
      }
    }
  }

  pub fn run_statement(&mut self, statement: &Statement) {
    match statement {
      Statement::Fun { name, args, func, init } => {
        // TODO: if arity is set, fail
        if !self.exists(*name) {
          self.set_arity(*name, args.len() as u128);
          if self.check_func(&func) {
            if let Some(func) = build_func(func, true) {
              println!("- fun {}", u128_to_name(*name));
              self.set_arity(*name, args.len() as u128);
              self.define_function(*name, func);
              let state = self.create_term(init, 0, &mut init_map());
              self.write_disk(*name, state);
              self.draw();
              return;
            }
          } else {
            println!("- fun {} fail: doesn't pass the checks", u128_to_name(*name));
            self.undo();
            return;
          }
        }
        println!("- fun {} fail: already exists", u128_to_name(*name));
      }
      Statement::Ctr { name, args } => {
        // TODO: if arity is set, fail
        if !self.exists(*name) {
          println!("- ctr {}", u128_to_name(*name));
          self.set_arity(*name, args.len() as u128);
          self.draw();
          return;
        }
        println!("- ctr {} fail", u128_to_name(*name));
      }
      Statement::Run { expr, sign } => {
        let mana_ini = self.get_mana(); 
        let mana_lim = self.get_mana_limit(); // max mana we can reach on this statement
        let size_ini = self.get_size();
        let size_lim = self.get_size_limit(); // max size we can reach on this statement
        if self.check_term(expr) {
          let hash = hash_term(&expr);
          let subj = match sign {
            None       => 0,
            Some(sign) => sign.signer_name(&hash).map(|x| x.0).unwrap_or(1),
          };
          //let addr = match sign {
            //None       => "?".to_string(),
            //Some(sign) => sign.signer_address(&hash).map(|x| hex::encode(x.0)).unwrap_or("?".to_string()),
          //};
          //println!("checking signature...");
          //println!("- hash: {}", hex::encode(hash.0));
          //println!("- sign: {}", if let Some(s) = sign { hex::encode(s.0) } else { "".to_string() });
          //println!("- subj: {}", subj);
          //println!("- addr: {}", addr);
          let host = self.alloc_term(expr);
          if let Some(done) = self.run_io(subj, 0, host, mana_lim) {
          // eprintln!("  => run term: {}", show_term(self,ask_lnk(self, host))); // ?? why this is showing dups?
          // eprintln!("  => run term: {}", view_term(&readback(self, ask_lnk(self, host))));
            if let Some(done) = self.compute(done, mana_lim) {
              let done_code = self.show_term(done);
              if let Some(()) = self.collect(done, mana_lim) {
                let size_end = self.get_size();
                let mana_dif = self.get_mana() - mana_ini;
                let size_dif = size_end - size_ini;
                // dbg!(size_end, size_dif, size_lim);
                if size_end <= size_lim {
                  println!("- run {} ({} mana, {} size)", done_code, mana_dif, size_dif);
                  self.draw();
                } else {
                  println!("- run fail: exceeded size limit {}/{}", size_end, size_lim);
                  self.undo();
                }
                return;
              }
            }
          }
          println!("- run fail");
          self.undo();
        } else {
          println!("- run fail: doesn't pass the checks");
        }
      }
    }
  }

  // FIXME: check_term_arities disabled due to #55; a better solution might be
  //        to just handle incorrect arities when the term is constructed
  pub fn check_term(&self, term: &Term) -> bool {
    return self.check_term_depth(term, 0) && is_linear(term); // && self.check_term_arities(term)
  }

  //pub fn check_term_arities(&self, term: &Term) -> bool {
    //match term {
      //Term::Var { name } => {
        //return true;
      //},
      //Term::Dup { nam0, nam1, expr, body } => {
        //return self.check_term_arities(expr) && self.check_term_arities(body);
      //}
      //Term::Lam { name, body } => {
        //return self.check_term_arities(body);
      //}
      //Term::App { func, argm } => {
        //return self.check_term_arities(func) && self.check_term_arities(argm);
      //}
      //Term::Ctr { name, args } => {
        //if self.get_arity(*name) != args.len() as u128 {
          //return false;
        //}
        //for arg in args {
          //if !self.check_term_arities(arg) {
            //return false;
          //}
        //}
        //return true;
      //}
      //Term::Fun { name, args } => {
        //if self.get_arity(*name) != args.len() as u128 {
          //return false;
        //}
        //for arg in args {
          //if !self.check_term_arities(arg) {
            //return false;
          //}
        //}
        //return true;
      //}
      //Term::Num { numb } => {
        //return true;
      //}
      //Term::Op2 { oper, val0, val1 } => {
        //return self.check_term_arities(val0) && self.check_term_arities(val1);
      //}
    //}
  //}

  pub fn check_func(&self, func: &Func) -> bool {
    for rule in func {
      if !self.check_term(&rule.lhs) || !self.check_term(&rule.rhs) {
        return false;
      }
    }
    return true;
  }

  pub fn check_term_depth(&self, term: &Term, depth: u128) -> bool {
    if depth > MAX_TERM_DEPTH {
      return false;
    } else {
      match term {
        Term::Var { name } => {
          return true;
        },
        Term::Dup { nam0, nam1, expr, body } => {
          let expr_check = self.check_term_depth(expr, depth + 1);
          let body_check = self.check_term_depth(body, depth + 1);
          return expr_check && body_check;
        }
        Term::Lam { name, body } => {
          let body_check = self.check_term_depth(body, depth + 1);
          return body_check;
        }
        Term::App { func, argm } => {
          let func_check = self.check_term_depth(func, depth + 1);
          let argm_check = self.check_term_depth(argm, depth + 1);
          return func_check && argm_check;
        }
        Term::Ctr { name, args } => {
          for arg in args {
            if !self.check_term_depth(arg, depth + 1) {
              return false;
            }
          }
          return true;
        }
        Term::Fun { name, args } => {
          for arg in args {
            if !self.check_term_depth(arg, depth + 1) {
              return false;
            }
          }
          return true;
        }
        Term::Num { numb } => {
          return true;
        }
        Term::Op2 { oper, val0, val1 } => {
          let val0_check = self.check_term_depth(val0, depth + 1);
          let val1_check = self.check_term_depth(val1, depth + 1);
          return val0_check && val1_check;
        }
      }
    }
  }

  // Maximum mana = 42m * block_number
  pub fn get_mana_limit(&self) -> u128 {
    (self.get_tick() + 1) * BLOCK_MANA_LIMIT
  }

  // Maximum size = 2048 * block_number
  pub fn get_size_limit(&self) -> i128 {
    (self.get_tick() as i128 + 1) * (BLOCK_BITS_LIMIT / 128)
  }

  // Rollback
  // --------

  // Advances the heap time counter, saving past states for rollback.
  pub fn tick(&mut self) {
    self.set_tick(self.get_tick() + 1);
    self.draw();
    self.snapshot();
  }

  fn snapshot(&mut self) {
    //println!("tick self.curr={}", self.curr);
    let (included, absorber, deleted, rollback) = rollback_push(self.curr, self.back.clone());
    //println!("- tick self.curr={}, included={:?} absorber={:?} deleted={:?} rollback={}", self.curr, included, absorber, deleted, view_rollback(&self.back));
    self.back = rollback;
    // println!(" - back {}", view_rollback(&self.back));
    if included {
      self.heap[self.curr as usize].save_buffers().expect("Error saving buffers."); // TODO: persistence-WIP
      if let Some(deleted) = deleted {
        if let Some(absorber) = absorber {
          self.absorb_heap(absorber, deleted, false);
          self.heap[deleted as usize].append_buffers(self.heap[absorber as usize].uuid).expect("Couldn't append buffers.");
        }
        self.clear_heap(deleted);
        self.heap[deleted as usize].delete_buffers().expect("Couldn't delete buffers.");
        self.curr = deleted;
      } else if let Some(empty) = self.nuls.pop() {
        self.curr = empty;
      } else {
        println!("- {} {} {:?} {}", self.draw, self.curr, self.nuls, view_rollback(&self.back));
        panic!("Not enough heaps.");
      }
    }
  }

  // Rolls back to the earliest state before or equal `tick`
  pub fn rollback(&mut self, tick: u128) {
    // If target tick is older than current tick
    if tick < self.get_tick() {
      println!("- rolling back from {} to {}", self.get_tick(), tick);
      self.clear_heap(self.curr);
      self.nuls.push(self.curr);
      // Removes heaps until the runtime's tick is larger than, or equal to, the target tick
      while tick < self.get_tick() {
        if let Rollback::Cons { keep, head, tail } = &*self.back.clone() {
          self.clear_heap(*head);
          self.nuls.push(*head);
          self.back = tail.clone();
        }
      }
      self.curr = self.nuls.pop().expect("No heap available!");
    }

  }

  // Persistence
  // -----------

  // Persists the current state. Since heaps are automatically saved to disk, function only saves
  // their uuids. Note that this will NOT save the current heap, nor anything after the last heap
  // included on the Rollback list. In other words, it forgets up to ~16 recent blocks. This
  // function is used to avoid re-processing the entire block history on node startup.
  fn persist_state(&self) -> std::io::Result<()> {
    fn get_uuids(rt: &Runtime, rollback: &Rollback, uuids: &mut Vec<u128>) {
      match rollback {
        Rollback::Cons { keep, head, tail } => {
          uuids.push(rt.heap[*head as usize].uuid);
          get_uuids(rt, tail, uuids);
        }
        Rollback::Nil => {}
      }
    }
    let mut uuids : Vec<u128> = vec![];
    get_uuids(self, &self.back, &mut uuids);
    std::fs::write(heap_dir_path().join("_uuids_"), &util::u128s_to_u8s(&uuids))?;
    return Ok(());
  }

  // Restores the saved state. This loads the persisted Rollback list and its heaps.
  fn restore_state(&mut self, uuids: &[u128]) -> std::io::Result<()> {
    for i in 0 .. 10 {
      self.heap[i].clear();
    }
    for i in 0 .. std::cmp::max(uuids.len(), 8) {
      self.heap[i + 2].load_buffers(uuids[i])?;
    }
    let uuids = util::u8s_to_u128s(&std::fs::read(heap_dir_path().join("_uuids_"))?);
    fn load_heaps(rt: &mut Runtime, uuids: &[u128], index: usize) -> std::io::Result<Arc<Rollback>> {
      if index == rt.heap.len() {
        return Ok(Arc::new(Rollback::Nil));
      } else {
        rt.heap[index].load_buffers(uuids[index])?;
        return Ok(Arc::new(Rollback::Cons {
          keep: 0,
          head: index as u64, 
          tail: load_heaps(rt, &uuids, index + 1)?,
        }));
      }
    }
    self.draw = 0;
    self.curr = 1;
    self.back = load_heaps(self, &uuids, 2)?;
    return Ok(());
  }

  // Reverts until the last 
  fn clear_current_heap(&mut self) {
    self.heap[self.curr as usize].clear();
  }

  // Heap writers and readers
  // ------------------------

  // Attempts to read data from the latest heap.
  // If not present, looks for it on past states.
  pub fn get_with<A: std::cmp::PartialEq>(&self, zero: A, none: A, get: impl Fn(&Heap) -> A) -> A {
    let got = get(&self.get_heap(self.draw));
    if none != got {
      return got;
    }
    let got = get(&self.get_heap(self.curr));
    if none != got {
      return got;
    }
    let mut back = &self.back;
    loop {
      match &**back {
        Rollback::Cons { keep, head, tail } => {
          let val = get(self.get_heap(*head));
          if val != none {
            return val;
          }
          back = &*tail;
        }
        Rollback::Nil => {
          return zero;
        }
      }
    }
  }

  // Same as get_with, but gets a function
  // FIXME: can get_with be generalized for this case too?
  pub fn get_func(&self, fid: u128) -> Option<Arc<CompFunc>> {
    let got = self.get_heap(self.draw).read_file(fid);
    if let Some(func) = got {
      return Some(func);
    }
    let got = self.get_heap(self.curr).read_file(fid);
    if let Some(func) = got {
      return Some(func);
    }
    let mut back = &self.back;
    loop {
      match &**back {
        Rollback::Cons { keep, head, tail } => {
          let got = self.get_heap(*head).file.read(fid);
          if let Some(func) = got {
            return Some(func);
          }
          back = &*tail;
        }
        Rollback::Nil => {
          return None;
        }
      }
    }
  }

  pub fn write(&mut self, idx: usize, val: u128) {
    return self.get_heap_mut(self.draw).write(idx, val);
  }

  pub fn read(&self, idx: usize) -> u128 {
    return self.get_with(0, U128_NONE, |heap| heap.read(idx));
  }

  pub fn write_disk(&mut self, fid: u128, val: Lnk) {
    return self.get_heap_mut(self.draw).write_disk(fid, val);
  }

  pub fn read_disk(&mut self, fid: u128) -> Option<Lnk> {
    return self.get_with(Some(0), None, |heap| heap.read_disk(fid));
  }

  pub fn get_arity(&self, fid: u128) -> u128 {
    if let Some(arity) = self.get_with(None, None, |heap| heap.read_arit(fid)) {
      return arity;
    } else {
      return U128_NONE;
    }
  }

  pub fn set_arity(&mut self, fid: u128, arity: u128) {
    self.get_heap_mut(self.draw).write_arit(fid, arity);
  }

  pub fn exists(&self, fid: u128) -> bool {
    if let Some(arity) = self.get_with(None, None, |heap| heap.read_arit(fid)) {
      return true;
    } else {
      return false;
    }
  }

  pub fn get_dups(&self) -> u128 {
    return self.get_with(0, U128_NONE, |heap| heap.get_dups());
  }

  pub fn set_rwts(&mut self, rwts: u128) {
    self.get_heap_mut(self.draw).set_rwts(rwts);
  }

  pub fn get_rwts(&self) -> u128 {
    return self.get_with(0, U128_NONE, |heap| heap.rwts);
  }

  pub fn set_mana(&mut self, mana: u128) {
    self.get_heap_mut(self.draw).set_mana(mana);
  }

  pub fn get_mana(&self) -> u128 {
    return self.get_with(0, U128_NONE, |heap| heap.mana);
  }

  pub fn set_tick(&mut self, tick: u128) {
    self.get_heap_mut(self.draw).set_tick(tick);
  }

  pub fn get_tick(&self) -> u128 {
    return self.get_with(0, U128_NONE, |heap| heap.tick);
  }

  pub fn set_size(&mut self, size: i128) {
    self.get_heap_mut(self.draw).size = size;
  }

  pub fn get_size(&self) -> i128 {
    return self.get_with(0, I128_NONE, |heap| heap.size);
  }

  pub fn set_next(&mut self, next: u128) {
    self.get_heap_mut(self.draw).next = next;
  }

  pub fn get_next(&self) -> u128 {
    return self.get_with(0, U128_NONE, |heap| heap.next);
  }

  pub fn fresh_dups(&mut self) -> u128 {
    let dups = self.get_dups();
    self.get_heap_mut(self.draw).set_dups(dups + 1);
    return dups & 0x3FFFFFFF;
  }
}

// Attempts to include a heap state on the list of past heap states. It only keeps at most
// `log_16(tick)` heaps in memory, rejecting heaps that it doesn't need to store. It returns:
// - included : Bool             = true if the heap was included, false if it was rejected
// - absorber : Option<Box<u64>> = the index of the dropped heap absorber (if any)
// - deleted  : Option<Box<u64>> = the index of the dropped heap (if any)
// - rollback : Rollback         = the updated rollback object
pub fn rollback_push(elem: u64, back: Arc<Rollback>) -> (bool, Option<u64>, Option<u64>, Arc<Rollback>) {
  match &*back {
    Rollback::Nil => {
      let rollback = Arc::new(Rollback::Cons { keep: 0, head: elem, tail: Arc::new(Rollback::Nil) });
      return (true, None, None, rollback);
    }
    Rollback::Cons { keep, head, tail } => {
      if *keep == 0xF {
        let (included, absorber, deleted, tail) = rollback_push(*head, tail.clone());
        let absorber = if !included { Some(elem) } else { absorber };
        let rollback = Arc::new(Rollback::Cons { keep: 0, head: elem, tail });
        return (true, absorber, deleted, rollback);
      } else {
        let rollback = Arc::new(Rollback::Cons { keep: keep + 1, head: *head, tail: tail.clone() });
        return (false, None, Some(elem), rollback);
      }
    }
  }
}

pub fn view_rollback(back: &Arc<Rollback>) -> String {
  match &**back {
    Rollback::Nil => {
      return String::new();
    }
    Rollback::Cons { keep, head, tail } => {
      return format!("[{:x} {}] {}", keep, head, view_rollback(tail));
    }
  }
}


// Constructors
// ------------

pub fn Var(pos: u128) -> Lnk {
  (VAR * TAG) | pos
}

pub fn Dp0(col: u128, pos: u128) -> Lnk {
  (DP0 * TAG) | (col * EXT) | pos
}

pub fn Dp1(col: u128, pos: u128) -> Lnk {
  (DP1 * TAG) | (col * EXT) | pos
}

pub fn Arg(pos: u128) -> Lnk {
  (ARG * TAG) | pos
}

pub fn Era() -> Lnk {
  ERA * TAG
}

pub fn Lam(pos: u128) -> Lnk {
  (LAM * TAG) | pos
}

pub fn App(pos: u128) -> Lnk {
  (APP * TAG) | pos
}

pub fn Par(col: u128, pos: u128) -> Lnk {
  (SUP * TAG) | (col * EXT) | pos
}

pub fn Op2(ope: u128, pos: u128) -> Lnk {
  (OP2 * TAG) | (ope * EXT) | pos
}

pub fn Num(val: u128) -> Lnk {
  debug_assert!((!NUM_MASK & val) == 0, "Num overflow: `{}`.", val);
  (NUM * TAG) | val
}

pub fn Ctr(fun: u128, pos: u128) -> Lnk {
  debug_assert!(fun < 1 << 60, "Directly calling constructor with too long name: `{}`.", u128_to_name(fun));
  (CTR * TAG) | (fun * EXT) | pos
}

pub fn Fun(fun: u128, pos: u128) -> Lnk {
  debug_assert!(fun < 1 << 60, "Directly calling function with too long name: `{}`.", u128_to_name(fun));
  (FUN * TAG) | (fun * EXT) | pos
}

// Getters
// -------

pub fn get_tag(lnk: Lnk) -> u128 {
  lnk / TAG
}

pub fn get_ext(lnk: Lnk) -> u128 {
  (lnk / EXT) & 0xFFF_FFFF_FFFF_FFFF
}

pub fn get_val(lnk: Lnk) -> u128 {
  lnk & 0xFFF_FFFF_FFFF_FFFF
}

pub fn get_num(lnk: Lnk) -> u128 {
  lnk & 0xFF_FFFF_FFFF_FFFF_FFFF_FFFF_FFFF_FFFF
}

//pub fn get_ari(lnk: Lnk) -> u128 {
  //(lnk / ARI) & 0xF
//}

pub fn get_loc(lnk: Lnk, arg: u128) -> u128 {
  get_val(lnk) + arg
}

// Memory
// ------

pub fn ask_lnk(rt: &Runtime, loc: u128) -> Lnk {
  rt.read(loc as usize)
  //unsafe { *rt.heap.get_unchecked(loc as usize) }
}

pub fn ask_arg(rt: &Runtime, term: Lnk, arg: u128) -> Lnk {
  ask_lnk(rt, get_loc(term, arg))
}

pub fn link(rt: &mut Runtime, loc: u128, lnk: Lnk) -> Lnk {
  rt.write(loc as usize, lnk);
  if get_tag(lnk) <= VAR {
    let pos = get_loc(lnk, get_tag(lnk) & 0x01);
    rt.write(pos as usize, Arg(loc));
  }
  lnk
}

pub fn alloc(rt: &mut Runtime, size: u128) -> u128 {
  if size == 0 {
    return 0;
  } else {
    loop {
      let index = rt.get_next();
      if index <= HEAP_SIZE - size {
        let mut empty = true;
        for i in 0 .. size {
          if rt.read((index + i) as usize) != 0 {
            empty = false;
            break;
          }
        }
        if empty {
          rt.set_next(rt.get_next() + size);
          rt.set_size(rt.get_size() + size as i128);
          return index;
        }
      }
      rt.set_next((fastrand::u64(..) % HEAP_SIZE as u64) as u128);
    }
  }
}

pub fn clear(rt: &mut Runtime, loc: u128, size: u128) {
  //println!("- clear {} {}", loc, size);
  for i in 0 .. size {
    if rt.read((loc + i) as usize) == 0 {
      eprintln!("- clear again {}", loc);
      panic!("clear happened twice");
    }
    rt.write((loc + i) as usize, 0);
  }
  rt.set_size(rt.get_size() - size as i128);
  //rt.free[size as usize].push(loc);
}

pub fn collect(rt: &mut Runtime, term: Lnk, mana: u128) -> Option<()> {
  let mut stack : Vec<Lnk> = Vec::new();
  let mut next = term;
  let mut dups : Vec<u128> = Vec::new();
  loop {
    let term = next;
    match get_tag(term) {
      DP0 => {
        link(rt, get_loc(term, 0), Era());
        dups.push(term);
      }
      DP1 => {
        link(rt, get_loc(term, 1), Era());
        dups.push(term);
      }
      VAR => {
        link(rt, get_loc(term, 0), Era());
      }
      LAM => {
        if get_tag(ask_arg(rt, term, 0)) != ERA {
          link(rt, get_loc(ask_arg(rt, term, 0), 0), Era());
        }
        next = ask_arg(rt, term, 1);
        clear(rt, get_loc(term, 0), 2);
        continue;
      }
      APP => {
        stack.push(ask_arg(rt, term, 0));
        next = ask_arg(rt, term, 1);
        clear(rt, get_loc(term, 0), 2);
        continue;
      }
      SUP => {
        stack.push(ask_arg(rt, term, 0));
        next = ask_arg(rt, term, 1);
        clear(rt, get_loc(term, 0), 2);
        continue;
      }
      OP2 => {
        stack.push(ask_arg(rt, term, 0));
        next = ask_arg(rt, term, 1);
        clear(rt, get_loc(term, 0), 2);
        continue;
      }
      NUM => {}
      CTR | FUN => {
        let arity = rt.get_arity(get_ext(term));
        for i in 0 .. arity {
          if i < arity - 1 {
            stack.push(ask_arg(rt, term, i));
          } else {
            next = ask_arg(rt, term, i);
          }
        }
        clear(rt, get_loc(term, 0), arity);
        if arity > 0 {
          continue;
        }
      }
      _ => {}
    }
    if let Some(got) = stack.pop() {
      next = got;
    } else {
      break;
    }
  }
  for dup in dups {
    let fst = ask_arg(rt, dup, 0);
    let snd = ask_arg(rt, dup, 1);
    if get_tag(fst) == ERA && get_tag(snd) == ERA {
      collect(rt, ask_arg(rt, dup, 2), mana);
      clear(rt, get_loc(dup, 0), 3);
    }
  }
  return Some(());
}

// Term
// ----

// Counts how many times the free variable 'name' appears inside Term
fn count_uses(term: &Term, name: u128) -> u128 {
  match term {
    Term::Var { name: var_name } => {
      return if name == *var_name { 1 } else { 0 };
    }
    Term::Dup { nam0, nam1, expr, body } => {
      let expr_uses = count_uses(expr, name);
      let body_uses = if name == *nam0 || name == *nam1 { 0 } else { count_uses(body, name) };
      return expr_uses + body_uses;
    }
    Term::Lam { name: lam_name, body } => {
      return if name == *lam_name { 0 } else { count_uses(body, name) };
    }
    Term::App { func, argm } => {
      let func_uses = count_uses(func, name);
      let argm_uses = count_uses(argm, name);
      return func_uses + argm_uses;
    }
    Term::Ctr { name: ctr_name, args } => {
      let mut uses = 0;
      for arg in args {
        uses += count_uses(arg, name);
      }
      return uses;
    }
    Term::Fun { name: fun_name, args } => {
      let mut uses = 0;
      for arg in args {
        uses += count_uses(arg, name);
      }
      return uses;
    }
    Term::Num { numb } => {
      return 0;
    }
    Term::Op2 { oper, val0, val1 } => {
      let val0_uses = count_uses(val0, name);
      let val1_uses = count_uses(val1, name);
      return val0_uses + val1_uses;
    }
  }
}

// Checks if:
// - Every non-erased variable is used exactly once
// - Every erased variable is never used
pub fn is_linear(term: &Term) -> bool {
  match term {
    Term::Var { name: var_name } => {
      return true;
    }
    Term::Dup { nam0, nam1, expr, body } => {
      let expr_linear = is_linear(expr);
      let body_linear
        =  (*nam0 == VAR_NONE || count_uses(body, *nam0) == 1)
        && (*nam1 == VAR_NONE || count_uses(body, *nam1) == 1)
        && is_linear(body);
      return expr_linear && body_linear;
    }
    Term::Lam { name, body } => {
      let body_linear
        =  (*name == VAR_NONE || count_uses(body, *name) == 1)
        && is_linear(body);
      return body_linear;
    }
    Term::App { func, argm } => {
      let func_linear = is_linear(func);
      let argm_linear = is_linear(argm);
      return func_linear && argm_linear;
    }
    Term::Ctr { name: ctr_name, args } => {
      let mut linear = true;
      for arg in args {
        linear = linear && is_linear(arg);
      }
      return linear;
    }
    Term::Fun { name: fun_name, args } => {
      let mut linear = true;
      for arg in args {
        linear = linear && is_linear(arg);
      }
      return linear;
    }
    Term::Num { numb } => {
      return true;
    }
    Term::Op2 { oper, val0, val1 } => {
      let val0_linear = is_linear(val0);
      let val1_linear = is_linear(val1);
      return val0_linear && val1_linear;
    }
  }
}

// Writes a Term represented as a Rust enum on the Runtime's rt.
pub fn create_term(rt: &mut Runtime, term: &Term, loc: u128, vars_data: &mut Map<u128>) -> Lnk {
  fn bind(rt: &mut Runtime, loc: u128, name: u128, lnk: Lnk, vars_data: &mut Map<u128>) {
    //println!("~~ bind {} {}", u128_to_name(name), show_lnk(lnk));
    if name == VAR_NONE {
      link(rt, loc, Era());
    } else {
      let got = vars_data.get(&(name as u64)).map(|x| *x);
      match got {
        Some(got) => {
          vars_data.remove(&(name as u64));
          link(rt, got, lnk);
        }
        None => {
          vars_data.insert(name as u64, lnk);
          link(rt, loc, Era());
        }
      }
    }
  }
  match term {
    Term::Var { name } => {
      //println!("~~ var {} {}", u128_to_name(*name), vars_data.len());
      let got = vars_data.get(&(*name as u64)).map(|x| *x);
      match got {
        Some(got) => {
          vars_data.remove(&(*name as u64));
          return got;
        }
        None => {
          vars_data.insert(*name as u64, loc);
          return Num(0);
        }
      }
    }
    Term::Dup { nam0, nam1, expr, body } => {
      let node = alloc(rt, 3);
      let dupk = rt.fresh_dups();
      bind(rt, node + 0, *nam0, Dp0(dupk, node), vars_data);
      bind(rt, node + 1, *nam1, Dp1(dupk, node), vars_data);
      let expr = create_term(rt, expr, node + 2, vars_data);
      link(rt, node + 2, expr);
      let body = create_term(rt, body, loc, vars_data);
      body
    }
    Term::Lam { name, body } => {
      let node = alloc(rt, 2);
      bind(rt, node + 0, *name, Var(node), vars_data);
      let body = create_term(rt, body, node + 1, vars_data);
      link(rt, node + 1, body);
      Lam(node)
    }
    Term::App { func, argm } => {
      let node = alloc(rt, 2);
      let func = create_term(rt, func, node + 0, vars_data);
      link(rt, node + 0, func);
      let argm = create_term(rt, argm, node + 1, vars_data);
      link(rt, node + 1, argm);
      App(node)
    }
    Term::Fun { name, args } => {
      let size = args.len() as u128;
      let node = alloc(rt, size);
      for (i, arg) in args.iter().enumerate() {
        let arg_lnk = create_term(rt, arg, node + i as u128, vars_data);
        link(rt, node + i as u128, arg_lnk);
      }
      Fun(*name, node)
    }
    Term::Ctr { name, args } => {
      let size = args.len() as u128;
      let node = alloc(rt, size);
      for (i, arg) in args.iter().enumerate() {
        let arg_lnk = create_term(rt, arg, node + i as u128, vars_data);
        link(rt, node + i as u128, arg_lnk);
      }
      Ctr(*name, node)
    }
    Term::Num { numb } => {
      // TODO: assert numb size
      Num(*numb as u128)
    }
    Term::Op2 { oper, val0, val1 } => {
      let node = alloc(rt, 2);
      let val0 = create_term(rt, val0, node + 0, vars_data);
      link(rt, node + 0, val0);
      let val1 = create_term(rt, val1, node + 1, vars_data);
      link(rt, node + 1, val1);
      Op2(*oper, node)
    }
  }
}

// Given a vector of rules (lhs/rhs pairs), builds the Func object
pub fn build_func(func: &Vec<Rule>, debug: bool) -> Option<CompFunc> {
  // If there are no rules, return none
  if func.len() == 0 {
    if debug {
      println!("  - failed to build function: no rules");
    }
    return None;
  }

  // Find the function arity
  let arity;
  if let Term::Fun { args, .. } = &func[0].lhs {
    arity = args.len() as u128;
  } else {
    if debug {
      println!("  - failed to build function: left-hand side must be !(Fun ...)");
    }
    return None;
  }

  // The resulting vector
  let mut comp_rules = Vec::new();

  // A vector with the indices that are strict
  let mut strict = vec![false; arity as usize];

  // For each rule (lhs/rhs pair)
  for rule_index in 0 .. func.len() {
    let rule = &func[rule_index];

    // Validates that:
    // - the same lhs variable names aren't defined twice or more
    // - lhs variables are used linearly on the rhs
    let mut seen : HashSet<u128> = HashSet::new();
    fn check_var(name: u128, body: &Term, seen: &mut HashSet<u128>) -> bool {
      if seen.contains(&name) {
        return false;
      } else if name == VAR_NONE {
        return true;
      } else {
        seen.insert(name);
        return count_uses(body, name) == 1;
      }
    }

    let mut cond = Vec::new();
    let mut vars = Vec::new();
    let mut eras = Vec::new();

    // If the lhs is a Fun
    if let Term::Fun { ref name, ref args } = rule.lhs {

      // If there is an arity mismatch, return None
      if args.len() as u128 != arity {
        if debug {
          println!("  - failed to build function: arity mismatch on rule {}", rule_index);
        }
        return None;
      }

      // For each lhs argument
      for i in 0 .. args.len() as u128 {
        
        match &args[i as usize] {
          // If it is a constructor...
          Term::Ctr { name: arg_name, args: arg_args } => {
            strict[i as usize] = true;
            cond.push(Ctr(*arg_name, 0)); // adds its matching condition
            eras.push((i, arg_args.len() as u128)); // marks its index and arity for freeing
            // For each of its fields...
            for j in 0 .. arg_args.len() as u128 {
              // If it is a variable...
              if let Term::Var { name } = arg_args[j as usize] {
                if !check_var(name, &rule.rhs, &mut seen) {
                  if debug {
                    println!("  - failed to build function: non-linear variable '{}', on rule {}, argument {}:\n    {} = {}", u128_to_name(name), rule_index, i, view_term(&rule.lhs), view_term(&rule.rhs));
                  }
                  return None;
                } else {
                  vars.push(Var { name, param: i, field: Some(j), erase: name == VAR_NONE }); // add its location
                }
              // Otherwise..
              } else {
                if debug {
                  println!("  - failed to build function: nested match on rule {}, argument {}:\n    {} = {}", rule_index, i, view_term(&rule.lhs), view_term(&rule.rhs));
                }
                return None; // return none, because we don't allow nested matches
              }
            }
          }
          // If it is a number...
          Term::Num { numb: arg_numb } => {
            strict[i as usize] = true;
            cond.push(Num(*arg_numb as u128)); // adds its matching condition
          }
          // If it is a variable...
          Term::Var { name: arg_name } => {
            if !check_var(*arg_name, &rule.rhs, &mut seen) {
              if debug {
                println!("  - failed to build function: non-linear variable '{}', on rule {}, argument {}:\n    {} = {}", u128_to_name(*arg_name), rule_index, i, view_term(&rule.lhs), view_term(&rule.rhs));
              }
              return None;
            } else {
              vars.push(Var { name: *arg_name, param: i, field: None, erase: *arg_name == VAR_NONE }); // add its location
              cond.push(0); // it has no matching condition
            }
          }
          _ => {
            if debug {
              println!("  - failed to build function: unsupported match on rule {}, argument {}:\n    {} = {}", rule_index, i, view_term(&rule.lhs), view_term(&rule.rhs));
            }
            return None;
          }
        }
      }

    // If lhs isn't a Ctr, return None
    } else {
      if debug {
        println!("  - failed to build function: left-hand side isn't a constructor, on rule {}:\n    {} = {}", rule_index, view_term(&rule.lhs), view_term(&rule.rhs));
      }
      return None;
    }

    // Creates the rhs body
    let body = rule.rhs.clone();

    // Adds the rule to the result vector
    comp_rules.push(CompRule { cond, vars, eras, body });
  }

  // Builds the redux object, with the index of strict arguments
  let mut redux = Vec::new();
  for i in 0 .. strict.len() {
    if strict[i] {
      redux.push(i as u128);
    }
  }

  return Some(CompFunc {
    func: func.clone(),
    arity,
    redux,
    rules: comp_rules,
  });
}

pub fn create_app(rt: &mut Runtime, func: Lnk, argm: Lnk) -> Lnk {
  let node = alloc(rt, 2);
  link(rt, node + 0, func);
  link(rt, node + 1, argm);
  App(node)
}

pub fn create_fun(rt: &mut Runtime, fun: u128, args: &[Lnk]) -> Lnk {
  let node = alloc(rt, args.len() as u128);
  for i in 0 .. args.len() {
    link(rt, node + i as u128, args[i]);
  }
  Fun(fun, node)
}

pub fn alloc_lnk(rt: &mut Runtime, term: Lnk) -> u128 {
  let loc = alloc(rt, 1);
  link(rt, loc, term);
  return loc;
}

pub fn alloc_app(rt: &mut Runtime, func: Lnk, argm: Lnk) -> u128 {
  let app = create_app(rt, func, argm);
  return alloc_lnk(rt, app);
}

pub fn alloc_fun(rt: &mut Runtime, fun: u128, args: &[Lnk]) -> u128 {
  let fun = create_fun(rt, fun, args);
  return alloc_lnk(rt, fun);
}

// Reduction
// ---------

pub fn subst(rt: &mut Runtime, lnk: Lnk, val: Lnk, mana: u128) -> Option<()> {
  if get_tag(lnk) != ERA {
    link(rt, get_loc(lnk, 0), val);
  } else {
    collect(rt, val, mana)?;
  }
  return Some(());
}

pub fn reduce(rt: &mut Runtime, root: u128, mana: u128) -> Option<Lnk> {
  let mut vars_data: Map<u128> = init_map();

  let mut stack: Vec<u128> = Vec::new();

  let mut init = 1;
  let mut host = root;

  let mut func_val : Option<CompFunc>;
  let mut func_ref : Option<&mut CompFunc>;

  loop {
    let term = ask_lnk(rt, host);

    if rt.get_mana() > mana {
      return None;
    }

<<<<<<< HEAD
    //if debug || true {
      // println!("------------------------");
      // println!("{}", show_term(rt, ask_lnk(rt, root), Some(term)));
=======
    //if true {
      //println!("------------------------");
      //println!("{}", show_term(rt, ask_lnk(rt, 0)));
>>>>>>> 60e65c8c
    //}

    if init == 1 {
      match get_tag(term) {
        APP => {
          stack.push(host);
          init = 1;
          host = get_loc(term, 0);
          continue;
        }
        DP0 | DP1 => {
          stack.push(host);
          host = get_loc(term, 2);
          continue;
        }
        OP2 => {
          stack.push(host);
          stack.push(get_loc(term, 1) | 0x80000000);
          host = get_loc(term, 0);
          continue;
        }
        FUN => {
          let fun = get_ext(term);
          let ari = rt.get_arity(fun);
          if let Some(func) = &rt.get_func(fun) {
            if ari == func.arity {
              if func.redux.len() == 0 {
                init = 0;
              } else {
                stack.push(host);
                for (i, redux) in func.redux.iter().enumerate() {
                  if i < func.redux.len() - 1 {
                    stack.push(get_loc(term, *redux) | 0x80000000);
                  } else {
                    host = get_loc(term, *redux);
                  }
                }
              }
              continue;
            }
          }
        }
        _ => {}
      }
    } else {
      match get_tag(term) {
        APP => {
          let arg0 = ask_arg(rt, term, 0);
          // (@x(body) a)
          // ------------ APP-LAM
          // x <- a
          // body
          if get_tag(arg0) == LAM {
            //println!("app-lam");
            rt.set_mana(rt.get_mana() + AppLamMana());
            rt.set_rwts(rt.get_rwts() + 1);
            subst(rt, ask_arg(rt, arg0, 0), ask_arg(rt, term, 1), mana);
            let _done = link(rt, host, ask_arg(rt, arg0, 1));
            clear(rt, get_loc(term, 0), 2);
            clear(rt, get_loc(arg0, 0), 2);
            init = 1;
            continue;
          }
          // ({a b} c)
          // ----------------- APP-SUP
          // dup x0 x1 = c
          // {(a x0) (b x1)}
          if get_tag(arg0) == SUP {
            //println!("app-sup");
            rt.set_mana(rt.get_mana() + AppSupMana());
            rt.set_rwts(rt.get_rwts() + 1);
            let app0 = get_loc(term, 0);
            let app1 = get_loc(arg0, 0);
            let let0 = alloc(rt, 3);
            let par0 = alloc(rt, 2);
            link(rt, let0 + 2, ask_arg(rt, term, 1));
            link(rt, app0 + 1, Dp0(get_ext(arg0), let0));
            link(rt, app0 + 0, ask_arg(rt, arg0, 0));
            link(rt, app1 + 0, ask_arg(rt, arg0, 1));
            link(rt, app1 + 1, Dp1(get_ext(arg0), let0));
            link(rt, par0 + 0, App(app0));
            link(rt, par0 + 1, App(app1));
            let done = Par(get_ext(arg0), par0);
            link(rt, host, done);
          }
        }
        DP0 | DP1 => {
          let arg0 = ask_arg(rt, term, 2);
          // dup r s = @x(f)
          // --------------- DUP-LAM
          // dup f0 f1 = f
          // r <- @x0(f0)
          // s <- @x1(f1)
          // x <- {x0 x1}
          if get_tag(arg0) == LAM {
            //println!("dup-lam");
            rt.set_mana(rt.get_mana() + DupLamMana());
            rt.set_rwts(rt.get_rwts() + 1);
            let let0 = get_loc(term, 0);
            let par0 = get_loc(arg0, 0);
            let lam0 = alloc(rt, 2);
            let lam1 = alloc(rt, 2);
            link(rt, let0 + 2, ask_arg(rt, arg0, 1));
            link(rt, par0 + 1, Var(lam1));
            let arg0_arg_0 = ask_arg(rt, arg0, 0);
            link(rt, par0 + 0, Var(lam0));
            subst(rt, arg0_arg_0, Par(get_ext(term), par0), mana);
            let term_arg_0 = ask_arg(rt, term, 0);
            link(rt, lam0 + 1, Dp0(get_ext(term), let0));
            subst(rt, term_arg_0, Lam(lam0), mana);
            let term_arg_1 = ask_arg(rt, term, 1);
            link(rt, lam1 + 1, Dp1(get_ext(term), let0));
            subst(rt, term_arg_1, Lam(lam1), mana);
            let done = Lam(if get_tag(term) == DP0 { lam0 } else { lam1 });
            link(rt, host, done);
            init = 1;
            continue;
          // dup x y = {a b}
          // --------------- DUP-SUP-E
          // x <- a
          // y <- b
          } else if get_tag(arg0) == SUP {
            if get_ext(term) == get_ext(arg0) {
              //println!("dup-sup-e");
              rt.set_mana(rt.get_mana() + DupSupMana());
              rt.set_rwts(rt.get_rwts() + 1);
              subst(rt, ask_arg(rt, term, 0), ask_arg(rt, arg0, 0), mana);
              subst(rt, ask_arg(rt, term, 1), ask_arg(rt, arg0, 1), mana);
              let _done = link(rt, host, ask_arg(rt, arg0, if get_tag(term) == DP0 { 0 } else { 1 }));
              clear(rt, get_loc(term, 0), 3);
              clear(rt, get_loc(arg0, 0), 2);
              init = 1;
              continue;
            // dup x y = {a b}
            // ----------------- DUP-SUP-D
            // x <- {xA xB}
            // y <- {yA yB}
            // dup xA yA = a
            // dup xB yB = b
            } else {
              //println!("dup-sup-d");
              rt.set_mana(rt.get_mana() + DupDupMana());
              rt.set_rwts(rt.get_rwts() + 1);
              let par0 = alloc(rt, 2);
              let let0 = get_loc(term, 0);
              let par1 = get_loc(arg0, 0);
              let let1 = alloc(rt, 3);
              link(rt, let0 + 2, ask_arg(rt, arg0, 0));
              link(rt, let1 + 2, ask_arg(rt, arg0, 1));
              let term_arg_0 = ask_arg(rt, term, 0);
              let term_arg_1 = ask_arg(rt, term, 1);
              link(rt, par1 + 0, Dp1(get_ext(term), let0));
              link(rt, par1 + 1, Dp1(get_ext(term), let1));
              link(rt, par0 + 0, Dp0(get_ext(term), let0));
              link(rt, par0 + 1, Dp0(get_ext(term), let1));
              subst(rt, term_arg_0, Par(get_ext(arg0), par0), mana);
              subst(rt, term_arg_1, Par(get_ext(arg0), par1), mana);
              let done = Par(get_ext(arg0), if get_tag(term) == DP0 { par0 } else { par1 });
              link(rt, host, done);
            }
          // dup x y = N
          // ----------- DUP-NUM
          // x <- N
          // y <- N
          // ~
          } else if get_tag(arg0) == NUM {
            //println!("dup-num");
            rt.set_mana(rt.get_mana() + DupNumMana());
            rt.set_rwts(rt.get_rwts() + 1);
            subst(rt, ask_arg(rt, term, 0), arg0, mana);
            subst(rt, ask_arg(rt, term, 1), arg0, mana);
            clear(rt, get_loc(term, 0), 3);
            let _done = arg0;
            link(rt, host, arg0);
          // dup x y = (K a b c ...)
          // ----------------------- DUP-CTR
          // dup a0 a1 = a
          // dup b0 b1 = b
          // dup c0 c1 = c
          // ...
          // x <- (K a0 b0 c0 ...)
          // y <- (K a1 b1 c1 ...)
          } else if get_tag(arg0) == CTR {
            //println!("dup-ctr");
            let func = get_ext(arg0);
            let arit = rt.get_arity(func);
            rt.set_mana(rt.get_mana() + DupCtrMana(arit));
            rt.set_rwts(rt.get_rwts() + 1);
            if arit == 0 {
              subst(rt, ask_arg(rt, term, 0), Ctr(func, 0), mana);
              subst(rt, ask_arg(rt, term, 1), Ctr(func, 0), mana);
              clear(rt, get_loc(term, 0), 3);
              let _done = link(rt, host, Ctr(func, 0));
            } else {
              let ctr0 = get_loc(arg0, 0);
              let ctr1 = alloc(rt, arit);
              for i in 0..arit - 1 {
                let leti = alloc(rt, 3);
                link(rt, leti + 2, ask_arg(rt, arg0, i));
                link(rt, ctr0 + i, Dp0(get_ext(term), leti));
                link(rt, ctr1 + i, Dp1(get_ext(term), leti));
              }
              let leti = get_loc(term, 0);
              link(rt, leti + 2, ask_arg(rt, arg0, arit - 1));
              let term_arg_0 = ask_arg(rt, term, 0);
              link(rt, ctr0 + arit - 1, Dp0(get_ext(term), leti));
              subst(rt, term_arg_0, Ctr(func, ctr0), mana);
              let term_arg_1 = ask_arg(rt, term, 1);
              link(rt, ctr1 + arit - 1, Dp1(get_ext(term), leti));
              subst(rt, term_arg_1, Ctr(func, ctr1), mana);
              let done = Ctr(func, if get_tag(term) == DP0 { ctr0 } else { ctr1 });
              link(rt, host, done);
            }
          // dup x y = *
          // ----------- DUP-ERA
          // x <- *
          // y <- *
          } else if get_tag(arg0) == ERA {
            //println!("dup-era");
            rt.set_mana(rt.get_mana() + DupEraMana());
            rt.set_rwts(rt.get_rwts() + 1);
            subst(rt, ask_arg(rt, term, 0), Era(), mana);
            subst(rt, ask_arg(rt, term, 1), Era(), mana);
            link(rt, host, Era());
            clear(rt, get_loc(term, 0), 3);
            init = 1;
            continue;
          }
        }
        OP2 => {
          let arg0 = ask_arg(rt, term, 0);
          let arg1 = ask_arg(rt, term, 1);
          // (+ a b)
          // --------- OP2-NUM
          // add(a, b)
          if get_tag(arg0) == NUM && get_tag(arg1) == NUM {
            // eprintln!("op2-num");
            fn gu08(tup: u128) -> u8 {
              tup as u8
            }
            fn gu16(tup: u128) -> u16 {
              (tup >> 8) as u16
            }
            fn gu32(tup: u128) -> u32 {
              (tup >> 24) as u32
            }
            fn gu64(tup: u128) -> u64 {
              (tup >> 56) as u64
            }
            fn gi08(tup: u128) -> i8 {
              tup as i8
            }
            fn gi16(tup: u128) -> i16 {
              (tup >> 8) as i16
            }
            fn gi32(tup: u128) -> i32 {
              (tup >> 24) as i32
            }
            fn gi64(tup: u128) -> i64 {
              (tup >> 56) as i64
            }
            fn utup(x8: u8, x16: u16, x32: u32, x64: u64) -> u128 {
              let x8  = (x8  as u128) << (0);
              let x16 = (x16 as u128) << (8);
              let x32 = (x32 as u128) << (8 + 16);
              let x64 = (x64 as u128) << (8 + 16 + 32);
              return x8 | x16 | x32 | x64;
            }
            fn itup(x8: i8, x16: i16, x32: i32, x64: i64) -> u128 {
              let x8  = (x8  as  u8 as u128) << (0);
              let x16 = (x16 as u16 as u128) << (8);
              let x32 = (x32 as u32 as u128) << (8 + 16);
              let x64 = (x64 as u64 as u128) << (8 + 16 + 32);
              return x8 | x16 | x32 | x64;
            }
            rt.set_mana(rt.get_mana() + Op2NumMana());
            rt.set_rwts(rt.get_rwts() + 1);
            let a_u = get_num(arg0);
            let b_u = get_num(arg1);
            let a_i = a_u as i128;
            let b_i = b_u as i128;
            let a_u08 = gu08(a_u); let a_u16 = gu16(a_u); let a_u32 = gu32(a_u); let a_u64 = gu64(a_u); // TODO: replace by single function
            let a_i08 = gi08(a_u); let a_i16 = gi16(a_u); let a_i32 = gi32(a_u); let a_i64 = gi64(a_u);
            let b_u08 = gu08(b_u); let b_u16 = gu16(b_u); let b_u32 = gu32(b_u); let b_u64 = gu64(b_u);
            let b_i08 = gi08(b_u); let b_i16 = gi16(b_u); let b_i32 = gi32(b_u); let b_i64 = gi64(b_u);

            let op = get_ext(term);
            let res = match op {
              // U120
              U120_ADD => (a_u +  b_u) & NUM_MASK,
              U120_SUB => (a_u -  b_u) & NUM_MASK,
              U120_MUL => (a_u *  b_u) & NUM_MASK,
              U120_DIV => (a_u /  b_u) & NUM_MASK,
              U120_MOD => (a_u %  b_u) & NUM_MASK,
              U120_AND => (a_u &  b_u) & NUM_MASK,
              U120_OR  => (a_u |  b_u) & NUM_MASK,
              U120_XOR => (a_u ^  b_u) & NUM_MASK,
              U120_SHL => (a_u << b_u) & NUM_MASK,
              U120_SHR => (a_u >> b_u) & NUM_MASK,
              U120_LTN => u128::from(a_u <  b_u),
              U120_LTE => u128::from(a_u <= b_u),
              U120_EQL => u128::from(a_u == b_u),
              U120_GTE => u128::from(a_u >= b_u),
              U120_GTN => u128::from(a_u >  b_u),
              U120_NEQ => u128::from(a_u != b_u),
              U120_RTL => todo!("U120_RTL"), // TODO
              U120_RTR => todo!("U120_RTR"), // TODO
              // I120
              I120_ADD => (a_i +  b_i) as u128 & NUM_MASK,
              I120_SUB => (a_i -  b_i) as u128 & NUM_MASK,
              I120_MUL => (a_i *  b_i) as u128 & NUM_MASK,
              I120_DIV => (a_i /  b_i) as u128 & NUM_MASK,
              I120_MOD => (a_i %  b_i) as u128 & NUM_MASK,
              I120_AND => (a_i &  b_i) as u128 & NUM_MASK,
              I120_OR  => (a_i |  b_i) as u128 & NUM_MASK,
              I120_XOR => (a_i ^  b_i) as u128 & NUM_MASK,
              I120_SHL => (a_i << b_i) as u128 & NUM_MASK,
              I120_SHR => (a_i >> b_i) as u128 & NUM_MASK,
              I120_LTN => u128::from(a_i <  b_i),
              I120_LTE => u128::from(a_i <= b_i),
              I120_EQL => u128::from(a_i == b_i),
              I120_GTE => u128::from(a_i >= b_i),
              I120_GTN => u128::from(a_i >  b_i),
              I120_NEQ => u128::from(a_i != b_i),
              I120_RTL => todo!("I120_RTL"), // TODO
              I120_RTR => todo!("I120_RTR"), // TODO
              // UTUP
              UTUP_ADD => utup(a_u08 +  b_u08, a_u16 +  b_u16, a_u32 +  b_u32, a_u64 +  b_u64),
              UTUP_SUB => utup(a_u08 -  b_u08, a_u16 -  b_u16, a_u32 -  b_u32, a_u64 -  b_u64),
              UTUP_MUL => utup(a_u08 *  b_u08, a_u16 *  b_u16, a_u32 *  b_u32, a_u64 *  b_u64),
              UTUP_DIV => utup(a_u08 /  b_u08, a_u16 /  b_u16, a_u32 /  b_u32, a_u64 /  b_u64),
              UTUP_MOD => utup(a_u08 %  b_u08, a_u16 %  b_u16, a_u32 %  b_u32, a_u64 %  b_u64),
              UTUP_AND => utup(a_u08 &  b_u08, a_u16 &  b_u16, a_u32 &  b_u32, a_u64 &  b_u64),
              UTUP_OR  => utup(a_u08 |  b_u08, a_u16 |  b_u16, a_u32 |  b_u32, a_u64 |  b_u64),
              UTUP_XOR => utup(a_u08 ^  b_u08, a_u16 ^  b_u16, a_u32 ^  b_u32, a_u64 ^  b_u64),
              UTUP_SHL => utup(a_u08 << b_u08, a_u16 << b_u16, a_u32 << b_u32, a_u64 << b_u64),
              UTUP_SHR => utup(a_u08 >> b_u08, a_u16 >> b_u16, a_u32 >> b_u32, a_u64 >> b_u64),
              UTUP_LTN => utup(u8::from(a_u08 <  b_u08), u16::from(a_u16 <  b_u16), u32::from(a_u32 <  b_u32), u64::from(a_u64 <  b_u64)),
              UTUP_LTE => utup(u8::from(a_u08 <= b_u08), u16::from(a_u16 <= b_u16), u32::from(a_u32 <= b_u32), u64::from(a_u64 <= b_u64)),
              UTUP_EQL => utup(u8::from(a_u08 == b_u08), u16::from(a_u16 == b_u16), u32::from(a_u32 == b_u32), u64::from(a_u64 == b_u64)),
              UTUP_GTE => utup(u8::from(a_u08 >= b_u08), u16::from(a_u16 >= b_u16), u32::from(a_u32 >= b_u32), u64::from(a_u64 >= b_u64)),
              UTUP_GTN => utup(u8::from(a_u08 >  b_u08), u16::from(a_u16 >  b_u16), u32::from(a_u32 >  b_u32), u64::from(a_u64 >  b_u64)),
              UTUP_NEQ => utup(u8::from(a_u08 != b_u08), u16::from(a_u16 != b_u16), u32::from(a_u32 != b_u32), u64::from(a_u64 != b_u64)),
              UTUP_RTL => utup(a_u08.rotate_left(b_u08 as u32),  a_u16.rotate_left(b_u16 as u32),  a_u32.rotate_left(b_u32 as u32),  a_u64.rotate_left(b_u64 as u32) ), // ?? I think the u64 to u32 cast can panic
              UTUP_RTR => utup(a_u08.rotate_right(b_u08 as u32), a_u16.rotate_right(b_u16 as u32), a_u32.rotate_right(b_u32 as u32), a_u64.rotate_right(b_u64 as u32)),
              // ITUP
              ITUP_ADD => itup(a_i08 +  b_i08, a_i16 +  b_i16, a_i32 +  b_i32, a_i64 +  b_i64),
              ITUP_SUB => itup(a_i08 -  b_i08, a_i16 -  b_i16, a_i32 -  b_i32, a_i64 -  b_i64),
              ITUP_MUL => itup(a_i08 *  b_i08, a_i16 *  b_i16, a_i32 *  b_i32, a_i64 *  b_i64),
              ITUP_DIV => itup(a_i08 /  b_i08, a_i16 /  b_i16, a_i32 /  b_i32, a_i64 /  b_i64),
              ITUP_MOD => itup(a_i08 %  b_i08, a_i16 %  b_i16, a_i32 %  b_i32, a_i64 %  b_i64),
              ITUP_AND => itup(a_i08 &  b_i08, a_i16 &  b_i16, a_i32 &  b_i32, a_i64 &  b_i64),
              ITUP_OR  => itup(a_i08 |  b_i08, a_i16 |  b_i16, a_i32 |  b_i32, a_i64 |  b_i64),
              ITUP_XOR => itup(a_i08 ^  b_i08, a_i16 ^  b_i16, a_i32 ^  b_i32, a_i64 ^  b_i64),
              ITUP_SHL => itup(a_i08 << b_i08, a_i16 << b_i16, a_i32 << b_i32, a_i64 << b_i64),
              ITUP_SHR => itup(a_i08 >> b_i08, a_i16 >> b_i16, a_i32 >> b_i32, a_i64 >> b_i64),
              ITUP_LTN => itup(i8::from(a_i08 <  b_i08), i16::from(a_i16 <  b_i16), i32::from(a_i32 <  b_i32), i64::from(a_i64 <  b_i64)),
              ITUP_LTE => itup(i8::from(a_i08 <= b_i08), i16::from(a_i16 <= b_i16), i32::from(a_i32 <= b_i32), i64::from(a_i64 <= b_i64)),
              ITUP_EQL => itup(i8::from(a_i08 == b_i08), i16::from(a_i16 == b_i16), i32::from(a_i32 == b_i32), i64::from(a_i64 == b_i64)),
              ITUP_GTE => itup(i8::from(a_i08 >= b_i08), i16::from(a_i16 >= b_i16), i32::from(a_i32 >= b_i32), i64::from(a_i64 >= b_i64)),
              ITUP_GTN => itup(i8::from(a_i08 >  b_i08), i16::from(a_i16 >  b_i16), i32::from(a_i32 >  b_i32), i64::from(a_i64 >  b_i64)),
              ITUP_NEQ => itup(i8::from(a_i08 != b_i08), i16::from(a_i16 != b_i16), i32::from(a_i32 != b_i32), i64::from(a_i64 != b_i64)),
              ITUP_RTL => itup(a_i08.rotate_left(b_i08 as u32),  a_i16.rotate_left(b_i16 as u32),  a_i32.rotate_left(b_i32 as u32),  a_i64.rotate_left(b_i64 as u32)),
              ITUP_RTR => itup(a_i08.rotate_right(b_i08 as u32), a_i16.rotate_right(b_i16 as u32), a_i32.rotate_right(b_i32 as u32), a_i64.rotate_right(b_i64 as u32)),
              _ => panic!("Invalid operation!"),
            };
            let done = Num(res);
            clear(rt, get_loc(term, 0), 2);
            link(rt, host, done);
          // (+ {a0 a1} b)
          // --------------------- OP2-SUP-0
          // let b0 b1 = b
          // {(+ a0 b0) (+ a1 b1)}
          } else if get_tag(arg0) == SUP {
            //println!("op2-sup-0");
            rt.set_mana(rt.get_mana() + Op2SupMana());
            rt.set_rwts(rt.get_rwts() + 1);
            let op20 = get_loc(term, 0);
            let op21 = get_loc(arg0, 0);
            let let0 = alloc(rt, 3);
            let par0 = alloc(rt, 2);
            link(rt, let0 + 2, arg1);
            link(rt, op20 + 1, Dp0(get_ext(arg0), let0));
            link(rt, op20 + 0, ask_arg(rt, arg0, 0));
            link(rt, op21 + 0, ask_arg(rt, arg0, 1));
            link(rt, op21 + 1, Dp1(get_ext(arg0), let0));
            link(rt, par0 + 0, Op2(get_ext(term), op20));
            link(rt, par0 + 1, Op2(get_ext(term), op21));
            let done = Par(get_ext(arg0), par0);
            link(rt, host, done);
          // (+ a {b0 b1})
          // --------------- OP2-SUP-1
          // dup a0 a1 = a
          // {(+ a0 b0) (+ a1 b1)}
          } else if get_tag(arg1) == SUP {
            //println!("op2-sup-1");
            rt.set_mana(rt.get_mana() + Op2SupMana());
            rt.set_rwts(rt.get_rwts() + 1);
            let op20 = get_loc(term, 0);
            let op21 = get_loc(arg1, 0);
            let let0 = alloc(rt, 3);
            let par0 = alloc(rt, 2);
            link(rt, let0 + 2, arg0);
            link(rt, op20 + 0, Dp0(get_ext(arg1), let0));
            link(rt, op20 + 1, ask_arg(rt, arg1, 0));
            link(rt, op21 + 1, ask_arg(rt, arg1, 1));
            link(rt, op21 + 0, Dp1(get_ext(arg1), let0));
            link(rt, par0 + 0, Op2(get_ext(term), op20));
            link(rt, par0 + 1, Op2(get_ext(term), op21));
            let done = Par(get_ext(arg1), par0);
            link(rt, host, done);
          }
        }
        FUN => {

          fn call_function(rt: &mut Runtime, func: Arc<CompFunc>, host: u128, term: Lnk, mana: u128, vars_data: &mut Map<u128>) -> Option<bool> {
            // For each argument, if it is a redex and a SUP, apply the cal_par rule
            for idx in &func.redux {
              // (F {a0 a1} b c ...)
              // ------------------- FUN-SUP
              // dup b0 b1 = b
              // dup c0 c1 = c
              // ...
              // {(F a0 b0 c0 ...) (F a1 b1 c1 ...)}
              if get_tag(ask_arg(rt, term, *idx)) == SUP {
                //println!("fun-sup");
                let funx = get_ext(term);
                let arit = rt.get_arity(funx);
                rt.set_mana(rt.get_mana() + FunSupMana(arit));
                rt.set_rwts(rt.get_rwts() + 1);
                let argn = ask_arg(rt, term, *idx);
                let fun0 = get_loc(term, 0);
                let fun1 = alloc(rt, arit);
                let par0 = get_loc(argn, 0);
                for i in 0..arit {
                  if i != *idx {
                    let leti = alloc(rt, 3);
                    let argi = ask_arg(rt, term, i);
                    link(rt, fun0 + i, Dp0(get_ext(argn), leti));
                    link(rt, fun1 + i, Dp1(get_ext(argn), leti));
                    link(rt, leti + 2, argi);
                  } else {
                    link(rt, fun0 + i, ask_arg(rt, argn, 0));
                    link(rt, fun1 + i, ask_arg(rt, argn, 1));
                  }
                }
                link(rt, par0 + 0, Fun(funx, fun0));
                link(rt, par0 + 1, Fun(funx, fun1));
                let done = Par(get_ext(argn), par0);
                link(rt, host, done);
                return Some(true);
              }
            }
            // For each rule condition vector
            for rule in &func.rules {
              // Check if the rule matches
              let mut matched = true;
              //println!("- matching rule");
              // Tests each rule condition (ex: `get_tag(args[0]) == SUCC`)
              for i in 0 .. rule.cond.len() as u128 {
                let cond = rule.cond[i as usize];
                match get_tag(cond) {
                  NUM => {
                    //println!("Didn't match because of NUM. i={} {} {}", i, get_val(ask_arg(rt, term, i)), get_val(cond));
                    let same_tag = get_tag(ask_arg(rt, term, i)) == NUM;
                    let same_val = get_val(ask_arg(rt, term, i)) == get_val(cond);
                    matched = matched && same_tag && same_val;
                  }
                  CTR => {
                    //println!("Didn't match because of CTR. i={} {} {}", i, get_tag(ask_arg(rt, term, i)), get_val(cond));
                    let same_tag = get_tag(ask_arg(rt, term, i)) == CTR;
                    let same_ext = get_ext(ask_arg(rt, term, i)) == get_ext(cond);
                    matched = matched && same_tag && same_ext;
                  }
                  _ => {}
                }
              }
              // (user-defined)
              // -------------- FUN-CTR
              // (user-defined)
              // If all conditions are satisfied, the rule matched, so we must apply it
              if matched {
                //println!("fun-ctr");
                //println!("- matched");
                // Increments the gas count
                rt.set_mana(rt.get_mana() + FunCtrMana(&rule.body));
                rt.set_rwts(rt.get_rwts() + 1);
                // Gathers matched variables
                //let mut vars = vec![None; 16]; // FIXME: pre-alloc statically
                for (i, rule_var) in rule.vars.iter().enumerate() {
                  let mut var = term;
                  var = ask_arg(rt, var, rule_var.param);
                  if let Some(field) = rule_var.field {
                    var = ask_arg(rt, var, field);
                  }
                  //eprintln!("~~ set {} {}", u128_to_name(rule_var.name), show_lnk(var));
                  if !rule_var.erase {
                    vars_data.insert(rule_var.name as u64, var);
                  } else {
                    // Collects unused argument
                    collect(rt, var, mana)?;
                  }
                }
                // Builds the right-hand side term (ex: `(Succ (Add a b))`)
                //println!("-- vars: {:?}", vars);
                let done = create_term(rt, &rule.body, host, vars_data);
                // Links the host location to it
                link(rt, host, done);
                // Clears the matched ctrs (the `(Succ ...)` and the `(Add ...)` ctrs)
                for (eras_index, eras_arity) in &rule.eras {
                  clear(rt, get_loc(ask_arg(rt, term, *eras_index), 0), *eras_arity);
                }
                clear(rt, get_loc(term, 0), func.arity);
                // // Collects unused variables (none in this example)
                // for i in 0 .. rule.vars.len() {
                //   if rule.vars[i].erase {
                //     if let Some(var) = vars_data.get(&(i as u64)) {
                //       collect(rt, *var, mana)?;
                //     }
                //   }
                // }
                return Some(true);
              }
            }
            // ?? clear vars_data ?
            return Some(false);
          }

          let fun = get_ext(term);
          if let Some(func) = rt.get_func(fun) {
            if call_function(rt, func, host, term, mana, &mut vars_data)? {
              init = 1;
              continue;
            }
          }

        }
        _ => {}
      }
    }

    if let Some(item) = stack.pop() {
      init = item >> 31;
      host = item & 0x7FFFFFFF;
      continue;
    }

    break;
  }

  // FIXME: remove this when Runtime is split (see above)
  //rt.get_heap_mut(self.curr).file = file;

  return Some(ask_lnk(rt, root));
}

pub fn set_bit(bits: &mut [u128], bit: u128) {
  bits[bit as usize >> 6] |= 1 << (bit & 0x3f);
}

pub fn get_bit(bits: &[u128], bit: u128) -> bool {
  (((bits[bit as usize >> 6] >> (bit & 0x3f)) as u8) & 1) == 1
}

/// Evaluates redexes iteratively. This is used to save space before storing a term, since,
/// otherwise, chunks would grow indefinitely due to lazy evaluation. It does not reduce the term to
/// normal form, though, since it stops on whnfs. If it did, then storing a state wouldn't be O(1),
/// since it would require passing over the entire state.
pub fn compute_at(rt: &mut Runtime, host: u128, mana: u128) -> Option<Lnk> {
  enum StackItem {
    LinkResolver(u128),
    Host(u128, u128)
  }
  let mut stack = vec![StackItem::Host(host, mana)];
  let mut output = vec![];
  while !stack.is_empty() {
    let item = stack.pop().unwrap();
    match item {
      StackItem::Host(host, mana) => {
        let term = ask_lnk(rt, host);
        let norm = reduce(rt, host, mana)?;

        if term == norm {
          output.push(Some(term));
        } else {
          match get_tag(norm) {
            LAM => {
              let loc_1 = get_loc(norm, 1);
              stack.push(StackItem::LinkResolver(loc_1));
              stack.push(StackItem::Host(loc_1, mana));
            }
            APP => {
              let loc_0 = get_loc(norm, 0);
              let loc_1 = get_loc(norm, 1);
              stack.push(StackItem::LinkResolver(loc_1));
              stack.push(StackItem::Host(loc_1, mana));
              stack.push(StackItem::LinkResolver(loc_0));
              stack.push(StackItem::Host(loc_0, mana));
            }
            SUP => {
              let loc_0 = get_loc(norm, 0);
              let loc_1 = get_loc(norm, 1);
              stack.push(StackItem::LinkResolver(loc_1));
              stack.push(StackItem::Host(loc_1, mana));
              stack.push(StackItem::LinkResolver(loc_0));
              stack.push(StackItem::Host(loc_0, mana));
            }
            DP0 => {
              let loc_2 = get_loc(norm, 2);
              stack.push(StackItem::LinkResolver(loc_2));
              stack.push(StackItem::Host(loc_2, mana));
            }
            DP1 => {
              let loc_2 = get_loc(norm, 2);
              stack.push(StackItem::LinkResolver(loc_2));
              stack.push(StackItem::Host(loc_2, mana));
            }
            CTR | FUN => {
              for i in (0..rt.get_arity(get_ext(norm))).rev() {
                let loc_i = get_loc(norm, i);
                stack.push(StackItem::LinkResolver(loc_i));
                stack.push(StackItem::Host(loc_i, mana));
              }
            }
            _ => {}
          };
          output.push(Some(norm));
        }
      },
      StackItem::LinkResolver(loc) => {
        match output.pop() {
          Some(lnk) => {
            if let Some(lnk) = lnk {
              link(rt, loc, lnk);
            }
          }
          None => panic!("No term to resolve link"),
        }
      }
    }
  }

  output.pop().unwrap()
}

// Debug
// -----

pub fn show_lnk(x: Lnk) -> String {
  if x == 0 {
    String::from("~")
  } else {
    let tag = get_tag(x);
    let ext = get_ext(x);
    let val = get_val(x);
    let tgs = match tag {
      DP0 => "DP0",
      DP1 => "DP1",
      VAR => "VAR",
      ARG => "ARG",
      ERA => "ERA",
      LAM => "LAM",
      APP => "APP",
      SUP => "SUP",
      CTR => "CTR",
      FUN => "FUN",
      OP2 => "OP2",
      NUM => "NUM",
      _   => "?",
    };
    format!("{}:{}:{:x}", tgs, u128_to_name(ext), val)
  }
}

pub fn show_rt(rt: &Runtime) -> String {
  let mut s: String = String::new();
  for i in 0..32 {
    // pushes to the string
    s.push_str(&format!("{:x} | ", i));
    s.push_str(&show_lnk(rt.read(i)));
    s.push('\n');
  }
  s
}

// TODO: this should be renamed to "readback", and should return a term instead of a string. 
pub fn show_term(rt: &Runtime, term: Lnk, focus: Option<u128>) -> String {
  enum StackItem {
    Term(Lnk),
    Str(String),
  }
  let mut names: HashMap<u128, String> = HashMap::new();
  fn find_lets(
    rt: &Runtime,
    term: Lnk,
    names: &mut HashMap<u128, String>,
    focus: Option<u128>
  ) -> String {
    let mut lets: HashMap<u128, u128> = HashMap::new();
    let mut kinds: HashMap<u128, u128> = HashMap::new();
    let mut count: u128 = 0;
    let mut stack = vec![term];
    let mut text = String::new();
    while !stack.is_empty() {
      // if let Some(focus) = focus {
      //   if focus == term {
      //     text.push_str("$");
      //   }
      // }
      let term = stack.pop().unwrap();
      match get_tag(term) {
        LAM => {
          names.insert(get_loc(term, 0), format!("{}", count));
          count += 1;
          stack.push(ask_arg(rt, term, 1));
        }
        APP => {
          stack.push(ask_arg(rt, term, 1));
          stack.push(ask_arg(rt, term, 0));
        }
        SUP => {
          stack.push(ask_arg(rt, term, 1));
          stack.push(ask_arg(rt, term, 0));
        }
        DP0 => {
          if let hash_map::Entry::Vacant(e) = lets.entry(get_loc(term, 0)) {
            names.insert(get_loc(term, 0), format!("{}", count));
            count += 1;
            kinds.insert(get_loc(term, 0), get_ext(term));
            e.insert(get_loc(term, 0));
            stack.push(ask_arg(rt, term, 2));
          }
        }
        DP1 => {
          if let hash_map::Entry::Vacant(e) = lets.entry(get_loc(term, 0)) {
            names.insert(get_loc(term, 0), format!("{}", count));
            count += 1;
            kinds.insert(get_loc(term, 0), get_ext(term));
            e.insert(get_loc(term, 0));
            stack.push(ask_arg(rt, term, 2));
          }
        }
        OP2 => {
          stack.push(ask_arg(rt, term, 1));
          stack.push(ask_arg(rt, term, 0));
        }
        CTR | FUN => {
          let arity = rt.get_arity(get_ext(term));
          for i in (0..arity).rev() {
            stack.push(ask_arg(rt, term, i));
          }
        }
        _ => {}
      }
    }

    for (_key, pos) in lets {
      // todo: reverse
      let what = String::from("?h");
      //let kind = kinds.get(&key).unwrap_or(&0);
      let name = names.get(&pos).unwrap_or(&what);
      let nam0 = if ask_lnk(rt, pos + 0) == Era() { String::from("*") } else { format!("a{}", name) };
      let nam1 = if ask_lnk(rt, pos + 1) == Era() { String::from("*") } else { format!("b{}", name) };
      text.push_str(&format!("dup {} {} = {};\n", nam0, nam1, go(rt, ask_lnk(rt, pos + 2), &names, focus)));
    }
    text
  }

  fn go(rt: &Runtime, term: Lnk, names: &HashMap<u128, String>, focus: Option<u128>) -> String {
    let mut stack = vec![StackItem::Term(term)];
    let mut output = Vec::new();
    while !stack.is_empty() {
      let item = stack.pop().unwrap();
      match item {
        StackItem::Str(txt) => {
          output.push(txt);
        },
        StackItem::Term(term) => {
          if let Some(focus) = focus {
            if focus == term {
              output.push("$".to_string());
            }
          }
          match get_tag(term) {
            DP0 => {
              output.push(format!("a{}", names.get(&get_loc(term, 0)).unwrap_or(&String::from("?a"))));
            }
            DP1 => {
              output.push(format!("b{}", names.get(&get_loc(term, 0)).unwrap_or(&String::from("?b"))));
            }
            VAR => {
              output.push(format!("x{}", names.get(&get_loc(term, 0)).unwrap_or(&String::from("?c"))));
            }
            LAM => {
              let name = format!("x{}", names.get(&get_loc(term, 0)).unwrap_or(&String::from("?")));
              output.push(format!("@{}", name));
              stack.push(StackItem::Term(ask_arg(rt, term, 1)));
            }
            APP => {
              output.push("(".to_string());
              stack.push(StackItem::Str(")".to_string()));
              stack.push(StackItem::Term(ask_arg(rt, term, 1)));
              stack.push(StackItem::Str(" ".to_string()));
              stack.push(StackItem::Term(ask_arg(rt, term, 0)));
            }
            SUP => {
              output.push("{".to_string());
              stack.push(StackItem::Str("}".to_string()));
              //let kind = get_ext(term);
              stack.push(StackItem::Term(ask_arg(rt, term, 1)));
              stack.push(StackItem::Str(" ".to_string()));
              stack.push(StackItem::Term(ask_arg(rt, term, 0)));
            }
            OP2 => {
              let oper = get_ext(term);
              let symb = match oper {
                U120_ADD => "+",
                U120_SUB => "-",
                U120_MUL => "*",
                U120_DIV => "/",
                U120_MOD => "%",
                U120_AND => "&",
                U120_OR  => "|",
                U120_XOR => "^",
                U120_SHL => "<<",
                U120_SHR => ">>",
                U120_LTN => "<",
                U120_LTE => "<=",
                U120_EQL => "=",
                U120_GTE => ">=",
                U120_GTN => ">",
                U120_NEQ => "!=",
                UTUP_ADD => "~+",
                UTUP_SUB => "~-",
                UTUP_MUL => "~*",
                UTUP_DIV => "~/",
                UTUP_MOD => "~%",
                UTUP_AND => "~&",
                UTUP_OR  => "~|",
                UTUP_XOR => "~^",
                UTUP_SHL => "~<<",
                UTUP_SHR => "~>>",
                UTUP_LTN => "~<",
                UTUP_LTE => "~<=",
                UTUP_EQL => "~=",
                UTUP_GTE => "~>=",
                UTUP_GTN => "~>",
                UTUP_NEQ => "~!=",
                UTUP_RTL => "~<~",
                UTUP_RTR => "~>~",
                _        => "?",
              };
              output.push(format!("({}", symb));
              stack.push(StackItem::Str(")".to_string()));
              stack.push(StackItem::Term(ask_arg(rt, term, 1)));
              stack.push(StackItem::Str(" ".to_string()));
              stack.push(StackItem::Term(ask_arg(rt, term, 0)));
            }
            NUM => {
              let numb = get_num(term);
              output.push(format!("#{}", numb));
            }
            CTR => {
              let func = get_ext(term);
              output.push(format!("{{{}", u128_to_name(func)));
              stack.push(StackItem::Str("}".to_string()));
              let arit = rt.get_arity(func);
              for i in (0..arit).rev() {
                stack.push(StackItem::Term(ask_arg(rt, term, i)));
                stack.push(StackItem::Str(" ".to_string()));
              }
            }
            FUN => {
              let func = get_ext(term);
              output.push(format!("({}", u128_to_name(func)));
              stack.push(StackItem::Str(")".to_string()));
              let arit = rt.get_arity(func);
              for i in (0..arit).rev() {
                stack.push(StackItem::Term(ask_arg(rt, term, i)));
                stack.push(StackItem::Str(" ".to_string()));
              }
            }
            ERA => {
              output.push(String::from("*"));
            }
            _ => output.push(format!("?g({})", get_tag(term))),
          }
        }
        }
      }

    let res = output.join("");
    return res;

  }

  let mut text = find_lets(rt, term, &mut names, focus);
  text.push_str( &go(rt, term, &names, focus));
  text
}

pub fn readback(rt: &Runtime, term: Lnk) -> Term {
  enum StackItem {
    Term(Lnk),
    Resolver(Lnk),
  }
  let mut names: HashMap<u128, String> = HashMap::new();
  fn dups(
    rt: &Runtime,
    term: Lnk,
    names: &mut HashMap<u128, String>,
  ) -> Term {
    let mut lets: HashMap<u128, u128> = HashMap::new();
    let mut kinds: HashMap<u128, u128> = HashMap::new();
    let mut count: u128 = 0;
    let mut stack = vec![term];
    while !stack.is_empty() {
      let term = stack.pop().unwrap();
      match get_tag(term) {
        LAM => {
          names.insert(get_loc(term, 0), format!("{}", count));
          count += 1;
          stack.push(ask_arg(rt, term, 1));
        }
        APP => {
          stack.push(ask_arg(rt, term, 1));
          stack.push(ask_arg(rt, term, 0));
        }
        SUP => {
          stack.push(ask_arg(rt, term, 1));
          stack.push(ask_arg(rt, term, 0));
        }
        DP0 => {
          if let hash_map::Entry::Vacant(e) = lets.entry(get_loc(term, 0)) {
            names.insert(get_loc(term, 0), format!("{}", count));
            count += 1;
            kinds.insert(get_loc(term, 0), get_ext(term));
            e.insert(get_loc(term, 0));
            stack.push(ask_arg(rt, term, 2));
          }
        }
        DP1 => {
          if let hash_map::Entry::Vacant(e) = lets.entry(get_loc(term, 0)) {
            names.insert(get_loc(term, 0), format!("{}", count));
            count += 1;
            kinds.insert(get_loc(term, 0), get_ext(term));
            e.insert(get_loc(term, 0));
            stack.push(ask_arg(rt, term, 2));
          }
        }
        OP2 => {
          stack.push(ask_arg(rt, term, 1));
          stack.push(ask_arg(rt, term, 0));
        }
        CTR | FUN => {
          let arity = rt.get_arity(get_ext(term));
          for i in (0..arity).rev() {
            stack.push(ask_arg(rt, term, i));
          }
        }
        _ => {}
      }
    }

    let cont = expr(rt, term, &names);
    if lets.is_empty() {
      cont
    } else {
      let mut output = Term::Var { name: 0 };
      for (i, (_key, pos)) in lets.iter().enumerate() {
        // todo: reverse
        let what = String::from("?h");
        //let kind = kinds.get(&key).unwrap_or(&0);
        let name = names.get(&pos).unwrap_or(&what);
        let nam0 = if ask_lnk(rt, pos + 0) == Era() { String::from("*") } else { format!("a{}", name) };
        let nam1 = if ask_lnk(rt, pos + 1) == Era() { String::from("*") } else { format!("b{}", name) };
        let expr = expr(rt, ask_lnk(rt, pos + 2), &names);

        if i == 0 {
          output = Term::Dup { nam0: name_to_u128(&nam0), nam1: name_to_u128(&nam1), expr: Box::new(expr), body: Box::new(cont.clone()) };
        } else {
          output = Term::Dup { nam0: name_to_u128(&nam0), nam1: name_to_u128(&nam1), expr: Box::new(expr), body: Box::new(output) };
        }
      }
      output
    }
  }

  fn expr(rt: &Runtime, term: Lnk, names: &HashMap<u128, String>) -> Term {
    let mut stack = vec![StackItem::Term(term)];
    let mut output = Vec::new();
    while !stack.is_empty() {
      let item = stack.pop().unwrap();
      match item {
        StackItem::Resolver(term) => {
          match get_tag(term) {
            CTR => {
              let func = get_ext(term);
              let arit = rt.get_arity(func);
              let mut args = Vec::new();
              for i in 0..arit {
                args.push(output.pop().unwrap());
              }
              output.push(Term::Ctr { name: func, args });
            },
            LAM => {
              let name = format!("x{}", names.get(&get_loc(term, 0)).unwrap_or(&String::from("?")));
              let body = Box::new(output.pop().unwrap());
              output.push(Term::Lam { name: name_to_u128(&name), body });
            }
            APP => {
              let argm = Box::new(output.pop().unwrap());
              let func = Box::new(output.pop().unwrap());
              output.push(Term::App { func , argm });
            }
            OP2 => {
              let oper = get_ext(term);
              let symb = match oper {
                U120_ADD => "+",
                U120_SUB => "-",
                U120_MUL => "*",
                U120_DIV => "/",
                U120_MOD => "%",
                U120_AND => "&",
                U120_OR  => "|",
                U120_XOR => "^",
                U120_SHL => "<<",
                U120_SHR => ">>",
                U120_LTN => "<",
                U120_LTE => "<=",
                U120_EQL => "=",
                U120_GTE => ">=",
                U120_GTN => ">",
                U120_NEQ => "!=",
                UTUP_ADD => "~+",
                UTUP_SUB => "~-",
                UTUP_MUL => "~*",
                UTUP_DIV => "~/",
                UTUP_MOD => "~%",
                UTUP_AND => "~&",
                UTUP_OR  => "~|",
                UTUP_XOR => "~^",
                UTUP_SHL => "~<<",
                UTUP_SHR => "~>>",
                UTUP_LTN => "~<",
                UTUP_LTE => "~<=",
                UTUP_EQL => "~=",
                UTUP_GTE => "~>=",
                UTUP_GTN => "~>",
                UTUP_NEQ => "~!=",
                UTUP_RTL => "~<~",
                UTUP_RTR => "~>~",
                _        => "?",
              };
              let val1 = Box::new(output.pop().unwrap());
              let val0 = Box::new(output.pop().unwrap());
              output.push(Term::Op2 { oper, val0, val1 })
            }
            FUN => {
              let func = get_ext(term);
              let arit = rt.get_arity(func);
              let mut args = Vec::new();
              for i in 0..arit {
                args.push(output.pop().unwrap());
              }
              output.push(Term::Fun { name: func, args });
            }
            _ => panic!("Term not valid in readback"),
          }
        },
        StackItem::Term(term) =>
          match get_tag(term) {
            DP0 => {
              let name = format!("a{}", names.get(&get_loc(term, 0)).unwrap_or(&String::from("?a")));
              output.push(Term::Var { name: name_to_u128(&name) });
            }
            DP1 => {
              let name = format!("b{}", names.get(&get_loc(term, 0)).unwrap_or(&String::from("?b")));
              output.push(Term::Var { name: name_to_u128(&name) });
            }
            VAR => {
              let name = format!("x{}", names.get(&get_loc(term, 0)).unwrap_or(&String::from("?x")));
              output.push(Term::Var { name: name_to_u128(&name) });
            }
            LAM => {
              let name = format!("x{}", names.get(&get_loc(term, 0)).unwrap_or(&String::from("?")));
              stack.push(StackItem::Resolver(term));
              stack.push(StackItem::Term(ask_arg(rt, term, 1)));
            }
            APP => {
              stack.push(StackItem::Resolver(term));
              stack.push(StackItem::Term(ask_arg(rt, term, 1)));
              stack.push(StackItem::Term(ask_arg(rt, term, 0)));
            }
            SUP => {}
            OP2 => {
              stack.push(StackItem::Resolver(term));
              stack.push(StackItem::Term(ask_arg(rt, term, 1)));
              stack.push(StackItem::Term(ask_arg(rt, term, 0)));
            }
            NUM => {
              let numb = get_num(term);
              output.push(Term::Num { numb });
            }
            CTR => {
              let func = get_ext(term);
              let arit = rt.get_arity(func);
              stack.push(StackItem::Resolver(term));
              for i in 0..arit {
                stack.push(StackItem::Term(ask_arg(rt, term, i)));
              }
            }
            FUN => {
              let func = get_ext(term);
              let arit = rt.get_arity(func);
              stack.push(StackItem::Resolver(term));
              for i in 0..arit {
                stack.push(StackItem::Term(ask_arg(rt, term, i)));
              }
            }
            ERA => {}
            _ => {}
          }
        }
      }

    let res = output.pop().unwrap();
    return res;

  }

  dups(rt, term, &mut names)
}

// Parsing
// -------

fn head(code: &str) -> char {
  return code.chars().take(1).last().unwrap_or('\0');
}

fn tail(code: &str) -> &str {
  if code.len() > 0 {
    return &code[head(code).len_utf8()..];
  } else {
    return "";
  }
}

fn drop(code: &str, amount: u128) -> &str {
  let mut code = code;
  for _ in 0 .. amount {
    code = tail(code);
  }
  return code;
}

fn nth(code: &str, index: u128) -> char {
  return head(drop(code, index));
}

fn skip(code: &str) -> &str {
  let mut code = code;
  loop {
    if head(code) == ' ' || head(code) == '\n' {
      while head(code) == ' ' || head(code) == '\n' {
        code = tail(code);
      }
      continue;
    }
    if head(code) == '/' && nth(code,1) == '/' {
      while head(code) != '\n' && head(code) != '\0' {
        code = tail(code);
      }
      continue;
    }
    break;
  }
  return code;
}

fn hash(name: &str) -> u128 {
  let mut hasher = hash_map::DefaultHasher::new();
  name.hash(&mut hasher);
  hasher.finish() as u128
}

fn is_name_char(chr: char) -> bool {
  return chr == '_' || chr == '.'
      || chr >= 'a' && chr <= 'z'
      || chr >= 'A' && chr <= 'Z'
      || chr >= '0' && chr <= '9';
}

pub fn read_char(code: &str, chr: char) -> (&str, ()) {
  let code = skip(code);
  if head(code) == chr {
    return (tail(code), ());
  } else {
    panic!("Expected '{}', found '{}'. Context:\n\x1b[2m{}\x1b[0m", chr, head(code), code.chars().take(256).collect::<String>());
  }
}

pub fn read_numb(code: &str) -> (&str, u128) {
  let mut code = skip(code);
  if head(code) == 'x' {
    code = tail(code);
    let mut numb = 0;
    let mut code = code;
    loop {
      if head(code) >= '0' && head(code) <= '9' {
        numb = numb * 16 + head(code) as u128 - 0x30;
        code = tail(code);
      } else if head(code) >= 'a' && head(code) <= 'f' {
        numb = numb * 16 + head(code) as u128 - 0x61 + 10;
        code = tail(code);
      } else if head(code) >= 'A' && head(code) <= 'F' {
        numb = numb * 16 + head(code) as u128 - 0x41 + 10;
        code = tail(code);
      } else {
        break;
      }
    }
    return (code, numb);
  } else {
    let mut numb = 0;
    while head(code) >= '0' && head(code) <= '9' {
      numb = numb * 10 + head(code) as u128 - 0x30;
      code = tail(code);
    }
    return (code, numb);
  }
}

pub fn read_name(code: &str) -> (&str, u128) {
  let code = skip(code);
  let mut name = String::new();
  if head(code) == '~' {
    return (tail(code), VAR_NONE);
  } else {
    let mut code = code;
    while is_name_char(head(code)) {
      name.push(head(code));
      code = tail(code);
    }
    if name.is_empty() {
      panic!("Expected identifier, found `{}`.", head(code));
    }
    // TODO: check identifier size and propagate error
    return (code, name_to_u128(&name));
  }
}

pub fn read_hex(code: &str) -> (&str, Vec<u8>) {
  let mut data : Vec<u8> = Vec::new();
  let mut code = skip(code);
  while nth(code,0).is_ascii_hexdigit() && nth(code,1).is_ascii_hexdigit() {
    data.append(&mut hex::decode(&String::from_iter([nth(code,0),nth(code,1)])).unwrap());
    code = drop(code, 2);
  }
  return (code, data);
}

/// Converts a name to a number, using the following table:
/// ```
/// '.'       =>  0
/// '0' - '9' =>  1 to 10
/// 'A' - 'Z' => 11 to 36
/// 'a' - 'z' => 37 to 62
/// '_'       => 63
/// ```
pub fn name_to_u128(name: &str) -> u128 {
  let mut num: u128 = 0;
  for (i, chr) in name.chars().enumerate() {
    debug_assert!(i < 20, "Name too big: `{}`.", name);
    if chr == '.' {
      num = num * 64 + 0;
    } else if chr >= '0' && chr <= '9' {
      num = num * 64 + 1 + chr as u128 - '0' as u128;
    } else if chr >= 'A' && chr <= 'Z' {
      num = num * 64 + 11 + chr as u128 - 'A' as u128;
    } else if chr >= 'a' && chr <= 'z' {
      num = num * 64 + 37 + chr as u128 - 'a' as u128;
    } else if chr == '_' {
      num = num * 64 + 63;
    }
  }
  return num;
}

/// Inverse of `name_to_u128`
pub fn u128_to_name(num: u128) -> String {
  let mut name = String::new();
  let mut num = num;
  while num > 0 {
    let chr = (num % 64) as u8;
    let chr =
        match chr {
            0         => '.',
            1  ..= 10 => (chr -  1 + b'0') as char,
            11 ..= 36 => (chr - 11 + b'A') as char,
            37 ..= 62 => (chr - 37 + b'a') as char,
            63        => '_',
            64 ..     => panic!("impossible character value")
        };
    name.push(chr);
    num = num / 64;
  }
  name.chars().rev().collect()
}

pub fn read_until<A>(code: &str, stop: char, read: fn(&str) -> (&str, A)) -> (&str, Vec<A>) {
  let mut elems = Vec::new();
  let mut code = code;
  while code.len() > 0 && head(skip(code)) != stop {
    let (new_code, elem) = read(code);
    code = new_code;
    elems.push(elem);
  }
  code = tail(skip(code));
  return (code, elems);
}

pub fn read_term(code: &str) -> (&str, Term) {
  let code = skip(code);
  match head(code) {
    '@' => {
      let code         = tail(code);
      let (code, name) = read_name(code);
      let (code, body) = read_term(code);
      return (code, Term::Lam { name, body: Box::new(body) });
    },
    '(' => {
      let code = tail(code);
      let (code, oper) = read_oper(code);
      if let Some(oper) = oper {
        let code = tail(code);
        let (code, val0) = read_term(code);
        let (code, val1) = read_term(code);
        let (code, unit) = read_char(code, ')');
        return (code, Term::Op2 { oper: oper, val0: Box::new(val0), val1: Box::new(val1) });
      } else if head(code) == '!' {
        let code = tail(code);
        let (code, func) = read_term(code);
        let (code, argm) = read_term(code);
        let (code, unit) = read_char(code, ')');
        return (code, Term::App { func: Box::new(func), argm: Box::new(argm) });
      } else {
        let (code, name) = read_name(code);
        let (code, args) = read_until(code, ')', read_term);
        // TODO: check function name size _on direct calling_, and propagate error
        return (code, Term::Fun { name, args });
      }
    },
    '{' => {
      let code = tail(code);
      let (code, name) = read_name(code);
      let (code, args) = read_until(code, '}', read_term);
      return (code, Term::Ctr { name, args });
    },
    '[' => {
      let code = tail(code);
      let (code, vals) = read_until(code, ']', read_term);
      if vals.len() <= 12 { 
        return (code, Term::Ctr {
          name: name_to_u128(&format!("Tuple{}", vals.len())),
          args: vals
        });
      } else {
        panic!("Tuple too long.");
      }
    },
    '#' => {
      let code = tail(code);
      let (code, numb) = read_numb(code);
      return (code, Term::Num { numb });
    },
    '\'' => {
      let code = tail(code);
      let (code, numb) = read_name(code);
      let (code, unit) = read_char(code, '\'');
      return (code, Term::Num { numb });
    },
    '!' => {
      let code = tail(code);
      let (code, macro_name) = read_name(code);
      match macro_name {
        MC_DONE => {
          let (code, expr) = read_term(code);
          return (code, Term::Ctr {
            name: name_to_u128("IO.DONE"),
            args: vec![expr],
          });
        }
        MC_TAKE => {
          let (code, bind) = read_name(code);
          let (code, then) = read_term(code);
          return (code, Term::Ctr {
            name: name_to_u128("IO.TAKE"),
            args: vec![Term::Lam { name: bind, body: Box::new(then) }],
          });
        }
        MC_LOAD => {
          let (code, bind) = read_name(code);
          let (code, then) = read_term(code);
          return (code, Term::Fun {
            name: name_to_u128("IO.load"), // attention: lowercase, because it is a function call
            args: vec![Term::Lam { name: bind, body: Box::new(then) }],
          });
        }
        MC_SAVE => {
          let (code, expr) = read_term(code);
          let (code, then) = read_term(code);
          return (code, Term::Ctr {
            name: name_to_u128("IO.SAVE"),
            args: vec![expr, Term::Lam { name: VAR_NONE, body: Box::new(then) }],
          });
        }
        MC_CALL => {
          let (code, bind) = read_name(code);
          let (code, func) = read_term(code);
          let (code, args) = read_term(code);
          let (code, then) = read_term(code);
          return (code, Term::Ctr {
            name: name_to_u128("IO.CALL"),
            args: vec![func, args, Term::Lam { name: bind, body: Box::new(then) }],
          });
        }
        MC_NAME => {
          let (code, bind) = read_name(code);
          let (code, then) = read_term(code);
          return (code, Term::Ctr {
            name: name_to_u128("IO.NAME"),
            args: vec![Term::Lam { name: bind, body: Box::new(then) }],
          });
        }
        MC_FROM => {
          let (code, bind) = read_name(code);
          let (code, then) = read_term(code);
          return (code, Term::Ctr {
            name: name_to_u128("IO.FROM"),
            args: vec![Term::Lam { name: bind, body: Box::new(then) }],
          });
        }
        _ => {
          panic!("Unknown macro: {}.", u128_to_name(macro_name));
        }
      }
    },
    _ => {
      if let ('d','u','p',' ') = (nth(code,0), nth(code,1), nth(code,2), nth(code,3)) {
        let code = drop(code,3);
        let (code, nam0) = read_name(code);
        let (code, nam1) = read_name(code);
        let (code, unit) = read_char(code, '=');
        let (code, expr) = read_term(code);
        let (code, unit) = read_char(code, ';');
        let (code, body) = read_term(code);
        return (code, Term::Dup { nam0, nam1, expr: Box::new(expr), body: Box::new(body) });
      } else {
        let (code, name) = read_name(code);
        return (code, Term::Var { name });
      }
    }
  }
}

pub fn read_oper(in_code: &str) -> (&str, Option<u128>) {
  fn head_is(ch: char, code: &str) -> (&str, u128) {
    if head(code) == ch {
      (tail(code), 1)
    } else {
      (code, 0)
    }
  }

  fn read_op(code: &str) -> (&str, Option<u128>) {
    let tl = tail(code);
    match head(code) {
      // Should not match with `~`
      '+' => (tl, Some(ADD)),
      '-' => (tl, Some(SUB)),
      '*' => (tl, Some(MUL)),
      '/' => (tl, Some(DIV)),
      '%' => (tl, Some(MOD)),
      '&' => (tl, Some(AND)),
      '|' => (tl, Some(OR)),
      '^' => (tl, Some(XOR)),
      '<' => match head(tl) {
        '=' => (tail(tl), Some(LTE)),
        '<' => (tail(tl), Some(SHL)),
        '~' => (tail(tl), Some(RTL)),
        _   => (code, Some(LTN)),
      },
      '>' => match head(tl) {
        '=' => (tail(tl), Some(GTE)),
        '>' => (tail(tl), Some(SHR)),
        '~' => (tail(tl), Some(RTR)),
        _   => (code, Some(GTN)),
      },
      '=' => match head(tl) {
        '=' => (tail(tl), Some(EQL)),
        _   => (code, None),
      },
      '!' => match head(tl) {
        '=' => (tail(tl), Some(NEQ)),
        _   => (code, None),
      },
      _ => (code, None),
    }
  }

  let code = skip(in_code);

  // U120 vs UTUP
  let (code, op_kind) = head_is('~', code);

  // The actual operation code
  let (code, op_code) = read_op(code);
  let op = if let Some(op) = op_code {
    op
  } else {
    return (in_code, None);
  };

  // Unsigned vs signed
  let (code, is_sig) = head_is('i', code);

  let oper = make_oper(op_kind, is_sig, op);
  (code, Some(oper))
}

pub fn read_rule(code: &str) -> (&str, Rule) {
  let (code, lhs) = read_term(code);
  let (code, ())  = read_char(code, '=');
  let (code, rhs) = read_term(code);
  return (code, Rule{lhs, rhs});
}

pub fn read_rules(code: &str) -> (&str, Vec<Rule>) {
  let (code, rules) = read_until(code, '\0', read_rule);
  return (code, rules);
}

pub fn read_func(code: &str) -> (&str, CompFunc) {
  let (code, rules) = read_until(code, '\0', read_rule);
  if let Some(func) = build_func(&rules, false) {
    return (code, func);
  } else {
    panic!("Couldn't parse function.");
  }
}

pub fn read_statement(code: &str) -> (&str, Statement) {
  let code = skip(code);
  match (nth(code,0), nth(code,1), nth(code,2)) {
    ('f','u','n') => {
      let code = drop(code,3);
      let (code, unit) = read_char(code, '(');
      let (code, name) = read_name(code);
      let (code, args) = read_until(code, ')', read_name);
      let (code, unit) = read_char(code, '{');
      let (code, func) = read_until(code, '}', read_rule);
      let code = skip(code);
      if let ('w','i','t','h') = (nth(code,0), nth(code,1), nth(code,2), nth(code,3)) {
        let code = drop(code,4);
        let (code, unit) = read_char(code, '{');
        let (code, init) = read_term(code);
        let (code, unit) = read_char(code, '}');
        return (code, Statement::Fun { name, args, func, init });
      } else {
        return (code, Statement::Fun { name, args, func, init: Term::Num { numb: 0 } });
      }
    }
    ('c','t','r') => {
      let code = drop(code,3);
      let (code, unit) = read_char(code, '{');
      let (code, name) = read_name(code);
      let (code, args) = read_until(code, '}', read_name);
      return (code, Statement::Ctr { name, args });
    }
    ('r','u','n') => {
      let code = drop(code,3);
      let (code, unit) = read_char(code, '{');
      let (code, expr) = read_term(code);
      let (code, unit) = read_char(code, '}');
      let code = skip(code);
      if let ('s','i','g','n') = (nth(code,0), nth(code,1), nth(code,2), nth(code,3)) {
        let code = drop(code,4);
        let (code, unit) = read_char(code, '{');
        let (code, sign) = read_hex(code);
        let (code, unit) = read_char(code, '}');
        if sign.len() == 65 {
          return (code, Statement::Run { expr, sign: Some(crypto::Signature(sign.as_slice().try_into().unwrap()))  });
        } else {
          panic!("Wrong signature size.");
        }
      } else {
        return (code, Statement::Run { expr, sign: None });
      }
    }
    _ => {
      panic!("Couldn't parse statement.");
    }
  }
}

pub fn read_statements(code: &str) -> (&str, Vec<Statement>) {
  let (code, statements) = read_until(code, '\0', read_statement);
  //for statement in &statements {
    //println!("... statement {}", view_statement(statement));
  //}
  return (code, statements);
}

// View
// ----

pub fn view_name(name: u128) -> String {
  if name == VAR_NONE {
    return "~".to_string();
  } else {
    return u128_to_name(name);
  }
}

pub fn view_term(term: &Term) -> String {
  match term {
    Term::Var { name } => {
      return view_name(*name);
    }
    Term::Dup { nam0, nam1, expr, body } => {
      let nam0 = view_name(*nam0);
      let nam1 = view_name(*nam1);
      let expr = view_term(expr);
      let body = view_term(body);
      return format!("dup {} {} = {}; {}", nam0, nam1, expr, body);
    }
    Term::Lam { name, body } => {
      let name = view_name(*name);
      let body = view_term(body);
      return format!("@{} {}", name, body);
    }
    Term::App { func, argm } => {
      let func = view_term(func);
      let argm = view_term(argm);
      return format!("(! {} {})", func, argm);
    }
    Term::Ctr { name, args } => {
      let name = view_name(*name);
      // Pretty print names
      if name == "Name" && args.len() == 1 {
        if let Term::Num { numb } = args[0] {
          return format!("{{Name {}}}", numb);
        }
      }
      let args = args.iter().map(|x| format!(" {}", view_term(x))).collect::<Vec<String>>().join("");
      return format!("{{{}{}}}", name, args);
    }
    Term::Fun { name, args } => {
      let name = view_name(*name);
      let args = args.iter().map(|x| format!(" {}", view_term(x))).collect::<Vec<String>>().join("");
      return format!("({}{})", name, args);
    }
    Term::Num { numb } => {
      // If it has 26-30 bits, pretty-print as a name
      //if *numb > 0x3FFFFFF && *numb <= 0x3FFFFFFF {
        //return format!("@{}", view_name(*numb));
      //} else {
        return format!("#{}", numb);
      //}
    }
    Term::Op2 { oper, val0, val1 } => {
      let oper = view_oper(oper);
      let val0 = view_term(val0);
      let val1 = view_term(val1);
      return format!("({} {} {})", oper, val0, val1);
    }
  }
}

pub fn view_oper(oper: &u128) -> String {
  let (kind, sig, op_code) = decompose_oper(*oper);
  let kind = if kind > 0 { "~" } else { "" };
  let sig = if sig > 0 { "i" } else { "" };
  let op = 
    match op_code {
      ADD => "+",
      SUB => "-",
      MUL => "*",
      DIV => "/",
      MOD => "%",
      AND => "&",
      OR  => "|",
      XOR => "^",
      SHL => "<<",
      SHR => ">>",
      LTN => "<",
      LTE => "<=",
      EQL => "==",
      GTE => ">=",
      GTN => ">",
      NEQ => "!=",
      RTL => "<~",
      RTR => ">~",
      _ => "??",
    };
  format!("{}{}{}", kind, op, sig)
}

pub fn view_statement(statement: &Statement) -> String {
  match statement {
    Statement::Fun { name, args, func, init } => {
      let name = u128_to_name(*name);
      let func = func.iter().map(|x| format!("  {} = {}", view_term(&x.lhs), view_term(&x.rhs))).collect::<Vec<String>>().join("\n");
      let args = args.iter().map(|x| u128_to_name(*x)).collect::<Vec<String>>().join(" ");
      let init = view_term(init);
      return format!("fun ({} {}) {{\n{}\n}} = {}", name, args, func, init);
    }
    Statement::Ctr { name, args } => {
      // correct:
      let name = u128_to_name(*name);
      let args = args.iter().map(|x| u128_to_name(*x)).collect::<Vec<String>>().join(" ");
      return format!("ctr {{{} {}}}", name, args);
    }
    Statement::Run { expr, sign } => {
      let expr = view_term(expr);
      match sign {
        None => format!("run {{\n  {}\n}}", expr),
        Some(sign) => format!("run {{\n  {}\n}} sign {{\n  {}\n}}", expr, hex::encode(sign.0)),
      }
    }
  }
}

pub fn view_statements(statements: &[Statement]) -> String {
  let mut result = String::new();
  for statement in statements {
    result.push_str(&view_statement(statement));
    result.push_str("\n");
  }
  return result;
}

// Hashing
// -------

pub fn hash_term(term: &Term) -> crypto::Hash {
  crypto::keccak256(&util::bitvec_to_bytes(&bits::serialized_term(&term)))
}

// Tests
// -----

// Serializes, deserializes and evaluates statements
pub fn test_statements(statements: &[Statement]) {
  let str_0 = view_statements(statements);
  let str_1 = view_statements(&crate::bits::deserialized_statements(&crate::bits::serialized_statements(&statements)));

  println!("[Evaluation] {}", if str_0 == str_1 { "" } else { "(note: serialization error, please report)" });
  let mut rt = init_runtime();
  let init = Instant::now();
  rt.run_statements(&statements);
  println!();

  println!("[Stats]");
  println!("- cost: {} mana ({} rewrites)", rt.get_mana(), rt.get_rwts());
  println!("- size: {} words", rt.get_size());
  println!("- time: {} ms", init.elapsed().as_millis());
}

pub fn test_statements_from_code(code: &str) {
  test_statements(&read_statements(code).1);
}

pub fn test_statements_from_file(file: &str) {
  test_statements_from_code(&std::fs::read_to_string(file).expect("file not found"));
}<|MERGE_RESOLUTION|>--- conflicted
+++ resolved
@@ -2298,15 +2298,9 @@
       return None;
     }
 
-<<<<<<< HEAD
-    //if debug || true {
+    //if true {
       // println!("------------------------");
       // println!("{}", show_term(rt, ask_lnk(rt, root), Some(term)));
-=======
-    //if true {
-      //println!("------------------------");
-      //println!("{}", show_term(rt, ask_lnk(rt, 0)));
->>>>>>> 60e65c8c
     //}
 
     if init == 1 {
