// Welcome to Kindelia's High-order Virtual Machine!
// =================================================
//
// This file is a modification of the project hosted on github.com/kindelia/hvm, and it makes a
// series of changes with the goal of serving the requirements of a peer-to-peer computer.
//
// Kindelia-HVM's memory model
// ---------------------------
// 
// The runtime memory consists of just a vector of u128 pointers. That is:
//
//   Mem ::= Vec<Ptr>
// 
// A pointer has 3 parts:
//
//   Ptr ::= TT AAAAAAAAAAAAAAAAAA BBBBBBBBBBBB
//
// Where:
//
//   T : u8  is the pointer tag 
//   A : u72 is the 1st value
//   B : u48 is the 2nd value
//
// There are 12 possible tags:
//
//   Tag | Val | Meaning  
//   ----| --- | -------------------------------
//   DP0 |   0 | a variable, bound to the 1st argument of a duplication
//   DP1 |   1 | a variable, bound to the 2nd argument of a duplication
//   VAR |   2 | a variable, bound to the one argument of a lambda
//   ARG |   3 | an used argument of a lambda or duplication
//   ERA |   4 | an erased argument of a lambda or duplication
//   LAM |   5 | a lambda
//   APP |   6 | an application
//   SUP |   7 | a superposition
//   CTR |   8 | a constructor
//   FUN |   9 | a function
//   OP2 |  10 | a numeric operation
//   NUM |  11 | a 120-bit number
//
// The semantics of the 1st and 2nd values depend on the pointer tag. 
//
//   Tag | 1st ptr value                | 2nd ptr value
//   --- | ---------------------------- | ---------------------------------
//   DP0 | the duplication label        | points to the duplication node
//   DP1 | the duplication label        | points to the duplication node
//   VAR | not used                     | points to the lambda node
//   ARG | not used                     | points to the variable occurrence
//   ERA | not used                     | not used
//   LAM | not used                     | points to the lambda node
//   APP | not used                     | points to the application node
//   SUP | the duplication label        | points to the superposition node
//   CTR | the constructor name         | points to the constructor node
//   FUN | the function name            | points to the function node
//   OP2 | the operation name           | points to the operation node
//   NUM | the most significant 72 bits | the least significant 48 bits
//
// Notes:
//
//   1. The duplication label is an internal value used on the DUP-SUP rule.
//   2. The operation name only uses 4 of the 72 bits, as there are only 16 ops.
//   3. NUM pointers don't point anywhere, they just store the number directly.
//
// A node is a tuple of N pointers stored on sequential memory indices.
// The meaning of each index depends on the node. There are 7 types:
//
//   Duplication Node:
//   - [0] => either an ERA or an ARG pointing to the 1st variable location
//   - [1] => either an ERA or an ARG pointing to the 2nd variable location
//   - [2] => pointer to the duplicated expression
//
//   Lambda Node:
//   - [0] => either and ERA or an ERA pointing to the variable location
//   - [1] => pointer to the lambda's body
//   
//   Application Node:
//   - [0] => pointer to the lambda
//   - [1] => pointer to the argument
//
//   Superposition Node:
//   - [0] => pointer to the 1st superposed value
//   - [1] => pointer to the 2sd superposed value
//
//   Constructor Node:
//   - [0] => pointer to the 1st field
//   - [1] => pointer to the 2nd field
//   - ... => ...
//   - [N] => pointer to the Nth field
//
//   Function Node:
//   - [0] => pointer to the 1st argument
//   - [1] => pointer to the 2nd argument
//   - ... => ...
//   - [N] => pointer to the Nth argument
//
//   Operation Node:
//   - [0] => pointer to the 1st operand
//   - [1] => pointer to the 2nd operand
//
// Notes:
//
//   1. Duplication nodes DON'T have a body. They "float" on the global scope.
//   2. Lambdas and Duplications point to their variables, and vice-versa.
//   3. ARG pointers can only show up inside Lambdas and Duplications.
//   4. Nums and vars don't require a node type, because they're unboxed.
//   5. Function and Constructor arities depends on the user-provided definition.
//
// Example 0:
// 
//   Term:
//
//    {Tuple2 #7 #8}
//
//   Memory:
//
//     Root : Ptr(CTR, 0x0000000007b9d30a43, 0x000000000000)
//     0x00 | Ptr(NUM, 0x000000000000000000, 0x000000000007) // the tuple's 1st field
//     0x01 | Ptr(NUM, 0x000000000000000000, 0x000000000008) // the tuple's 2nd field
//
//   Notes:
//     
//     1. This is just a pair with two numbers.
//     2. The root pointer is not stored on memory.
//     3. The '0x0000000007b9d30a43' constant encodes the 'Tuple2' name.
//     4. Since nums are unboxed, a 2-tuple uses 2 memory slots, or 32 bytes.
//
// Example 1:
//
//   Term:
//
//     λ~ λb b
//
//   Memory:
//
//     Root : Ptr(LAM, 0x000000000000000000, 0x000000000000)
//     0x00 | Ptr(ERA, 0x000000000000000000, 0x000000000000) // 1st lambda's argument
//     0x01 | Ptr(LAM, 0x000000000000000000, 0x000000000002) // 1st lambda's body
//     0x02 | Ptr(ARG, 0x000000000000000000, 0x000000000003) // 2nd lambda's argument
//     0x03 | Ptr(VAR, 0x000000000000000000, 0x000000000002) // 2nd lambda's body
//
//   Notes:
//
//     1. This is a λ-term that discards the 1st argument and returns the 2nd.
//     2. The 1st lambda's argument not used, thus, an ERA pointer.
//     3. The 2nd lambda's argument points to its variable, and vice-versa.
//     4. Each lambda uses 2 memory slots. This term uses 64 bytes in total.
//     
// Example 2:
//
//   Term:
//     
//     λx dup x0 x1 = x; (* x0 x1)
//
//   Memory:
//
//     Root : Ptr(LAM, 0x000000000000000000, 0x000000000000)
//     0x00 | Ptr(ARG, 0x000000000000000000, 0x000000000004) // the lambda's argument
//     0x01 | Ptr(OP2, 0x000000000000000002, 0x000000000005) // the lambda's body
//     0x02 | Ptr(ARG, 0x000000000000000000, 0x000000000005) // the duplication's 1st argument
//     0x03 | Ptr(ARG, 0x000000000000000000, 0x000000000006) // the duplication's 2nd argument
//     0x04 | Ptr(VAR, 0x000000000000000000, 0x000000000000) // the duplicated expression
//     0x05 | Ptr(DP0, 0x7b93e8d2b9ba31fb21, 0x000000000002) // the operator's 1st operand
//     0x06 | Ptr(DP1, 0x7b93e8d2b9ba31fb21, 0x000000000002) // the operator's 2st operand
//
//   Notes:
//     
//     1. This is a lambda function that squares a number.
//     2. Notice how every ARGs point to a VAR/DP0/DP1, that points back its source node.
//     3. DP1 does not point to its ARG. It points to the duplication node, which is at 0x02.
//     4. The lambda's body does not point to the dup node, but to the operator. Dup nodes float.
//     5. 0x7b93e8d2b9ba31fb21 is a globally unique random label assigned to the duplication node.
//     6. That duplication label is stored on the DP0/DP1 that point to the node, not on the node.
//     7. A lambda uses 2 memory slots, a duplication uses 3, an operator uses 2. Total: 112 bytes.
//     8. In-memory size is different to, and larger than, serialization size.
//
// How is Kindelia's HVM different from the conventional HVM?
// ----------------------------------------------------------
//
// First, it is a 128-bit, rather than a 64-bit architecture. It can store 120-bit unboxed
// integers, up from 32-bit unboxed uints stored by the conventional HVM. It allows addressing up
// to 2^72 function names, up from 2^30 allowed by the conventional HVM, which isn't enough for
// Kindelia. This change comes with a cost of about ~30% reduced performance, which is acceptable.
//
// Second, it implements a reversible heap machinery, which allows saving periodic snapshots of
// past heap states, and jump back to them. This is necessary because of decentralized consensus.
// If we couldn't revert to past states, we'd have to recompute the entire history anytime there is
// a block reorg, which isn't practical. On Ethereum, this is achieved by storing the state as a
// Map<U256> using Merkle Trees, which, being an immutable structure, allows non-destructive
// insertions and rollbacks. We could do the same, but we decided to further leverage the HVM by
// saving its whole heap as the network state. In other words, applications are allowed to persist
// arbitrary HVM structures on disk by using the io_save operation. For example:
//
//   (io_save {Cons #1 {Cons #2 {Cons #3 {Nil}}}} ...)
//
// The operation above would persist the [1,2,3] list as the app's state, with no need for
// serialization. As such, when the app stops running, that list will not be freed from memory.
// Instead, the heap will persist between blocks, so the app just needs to store a pointer to
// the list's head, allowing it to retrieve its state later on. This is only possible because the
// HVM is garbage-collection free, otherwise, leaks would overwhelm the memory.
//
// How are reversible heaps stored?
// --------------------------------
//
// Kindelia's heap is set to grow exactly 8 GB per year. In other words, 10 years after the genesis
// block, the heap size will be of exactly 80 GB. But that doesn't mean a full node will be able
// to operate with even that much ram, because Kindelia must also save snapshots. Right now, it
// stores at most 10 snapshots, trying to keep them distributed with exponentially decreasing ages.
// For example, if we're on block 1000, it might store a snapshot of blocks 998, 996, 992, 984,
// 968, 872, 744 and 488, which is compatible with the fact that longer-term rollbacks are
// increasingly unlikely. If there is a rollback to block 990, we just go back to the earliest
// snapshot, 984, and reprocess blocks 985-1000, which is much faster than recomputing the entire
// history.
//
// In order to keep a good set of snapshots, we must be able to create and discard these heaps.
// Obviously, if this operation required copying the entire heap buffer every block, it would
// completely destroy the network's performance. As such, instead, heaps only actually store
// data that changed. So, using the example above, if a list was allocated and persisted on block 980,
// it will actually be stored on the snapshot 984, which is the earliest snapshot after 980. If the
// runtime, now on block 1000, attempts to read the memory where the list is allocated, it will
// actually receive a signal that it is stored on a past heap, and look for it on 996 and 992,
// until it is found on block 984.
//
// To achieve that, hashmaps are used to store defined functions and persistent state pointers. If
// a key isn't present, Kindelia will look for it on past snapshots. As for the runtime's memory,
// where HVM constructors and lambdas are stored, it doesn't use a hashmap. Instead, it uses a
// Nodes type, which stores data in a big pre-allocated u128 buffer, and keeps track of used memory
// slots in a separate buffer. We then reserve a constant, U128_NONE, to signal that an index isn't
// present, and must be found ina  past heap. This is different from 0, which means that this index
// is empty, and can be allocated. This allows for fast write, read, disposal and merging of heaps,
// but comes at the cost of wasting a lot of memory. Because of that, Kindelia's current
// implementation demands up to ~10x more available memory than the current heap size, but that
// could be reduced ten-fold by replacing vectors by a hashmap, or by just saving fewer past heaps.
//
// Other than a 128-bit architecture and reversible heaps, Kindelia's HVM is similar to the
// conventional HVM. This file will be extensively commented, with in-depth explanations of every
// little aspect, from the HVM's memory model to interaction net rewrite rules.

#![allow(clippy::identity_op)]

use std::collections::{hash_map, HashMap, HashSet};
use std::hash::{BuildHasherDefault, Hash, Hasher};
use std::path::PathBuf;
use std::sync::Arc;
use std::time::Instant;

use nohash_hasher::NoHashHasher;

use crate::bits;
use crate::crypto;
use crate::dbg_println;
use crate::util::U128_SIZE;
use crate::util;

// Types
// -----

// This is the HVM's term type. It is used to represent an expression. It is not used in rewrite
// rules. Instead, it is stored on HVM's heap using its memory model, which will be elaborated
// later on. Below is a description of each variant:
// - Var: variable. Note an u128 is used instead of a string. It stores up to 20 6-bit letters.
// - Dup: a lazy duplication of any other term. Written as: `dup a b = term; body`
// - Lam: an affine lambda. Written as: `λvar body`.
// - App: a lambda application. Written as: `(! f x)`.
// - Ctr: a constructor. Written as: `{Ctr val0 val1 ...}`
// - Fun: a function call. Written as: `(Fun arg0 arg1 ...)`
// - Num: an unsigned integer. Note that an u128 is used, but it is actually 120 bits long.
// - Op2: a numeric operation.
/// A native HVM term
#[derive(Clone, Debug, PartialEq)]
pub enum Term {
  Var { name: u128 },
  Dup { nam0: u128, nam1: u128, expr: Box<Term>, body: Box<Term> },
  Lam { name: u128, body: Box<Term> },
  App { func: Box<Term>, argm: Box<Term> },
  Ctr { name: u128, args: Vec<Term> },
  Fun { name: u128, args: Vec<Term> },
  Num { numb: u128 },
  Op2 { oper: u128, val0: Box<Term>, val1: Box<Term> },
}

// A native HVM 120-bit machine integer operation
// - Add: addition
// - Sub: subtraction
// - Mul: multiplication
// - Div: division
// - Mod: modulo
// - And: bitwise and
// - Or : bitwise or
// - Xor: bitwise xor
// - Shl: shift left
// - Shr: shift right
// - Ltn: less than
// - Lte: less than or equal
// - Eql: equal
// - Gte: greater than or equal
// - Gtn: greater than
// - Neq: not equal
#[derive(Clone, Copy, Debug, PartialEq)]
pub enum Oper {
  Add, Sub, Mul, Div,
  Mod, And, Or,  Xor,
  Shl, Shr, Ltn, Lte,
  Eql, Gte, Gtn, Neq,
}

// A u64 HashMap
pub type Map<A> = HashMap<u64, A, BuildHasherDefault<NoHashHasher<u64>>>;

// A rewrite rule, or equation, in the shape of `left_hand_side = right_hand_side`.
#[derive(Clone, Debug, PartialEq)]
pub struct Rule {
  pub lhs: Term,
  pub rhs: Term,
}

// A function, which is just a vector of rewrite rules.
pub type Func = Vec<Rule>;

// The types below are used by the runtime to evaluate rewrite rules. They store the same data as
// the type aboves, except in a semi-compiled, digested form, allowing faster computation.

// Compiled information about a left-hand side variable.
#[derive(Clone, Debug, PartialEq)]
pub struct Var {
  pub name : u128,         // this variable's name
  pub param: u128,         // in what parameter is this variable located?
  pub field: Option<u128>, // in what field is this variable located? (if any)
  pub erase: bool,         // should this variable be collected (because it is unused)?
}

// Compiled information about a rewrite rule.
#[derive(Clone, Debug, PartialEq)]
pub struct CompRule {
  pub cond: Vec<Ptr>,          // left-hand side matching conditions
  pub vars: Vec<Var>,          // left-hand side variable locations
  pub eras: Vec<(u128, u128)>, // must-clear locations (argument number and arity)
  pub body: Term,              // right-hand side body of rule
}

// Compiled information about a function.
#[derive(Clone, Debug, PartialEq, Default)]
pub struct CompFunc {
  func: Func,           // the original function
  arity: u128,          // number of arguments
  redux: Vec<u128>,     // index of strict arguments
  rules: Vec<CompRule>, // vector of rules
}

// A file, which is just a map of `FuncID -> CompFunc`
// It is used to find a function when it is called, in order to apply its rewrite rules.
#[derive(Clone, Debug)]
pub struct Funcs {
  pub funcs: Map<Arc<CompFunc>>,
}

// A map of `FuncID -> Arity`
// It is used in many places to find the arity (argument count) of functions and constructors.
#[derive(Clone, Debug)]
pub struct Arits {
  pub arits: Map<u128>,
}

// A map of `FuncID -> FuncID
// Stores the owner of the 'FuncID' a namespace.
#[derive(Clone, Debug)]
pub struct Ownrs {
  pub ownrs: Map<u128>,
}

// A map of `FuncID -> Ptr`
// It links a function id to its state on the runtime memory.
#[derive(Clone, Debug)]
pub struct Store {
  pub links: Map<Ptr>,
}

/// A global statement that alters the state of the blockchain
#[derive(Debug)]
pub enum Statement {
  Fun { name: u128, args: Vec<u128>, func: Vec<Rule>, init: Term, sign: Option<crypto::Signature> },
  Ctr { name: u128, args: Vec<u128>, sign: Option<crypto::Signature> },
  Run { expr: Term, sign: Option<crypto::Signature> },
  Reg { name: u128, ownr: u128, sign: Option<crypto::Signature> },
}

// An HVM pointer. It can point to an HVM node, a variable, or store an unboxed u120.
pub type Ptr = u128;

// A mergeable vector of u128 values
#[derive(Debug, Clone)]
pub struct Nodes {
  data: Vec<u128>,
  used: Vec<usize>,
}

// HVM's memory state (nodes, functions, metadata, statistics)
#[derive(Debug)]
pub struct Heap {
  pub uuid: u128,  // unique identifier
  pub blob: Nodes, // memory block holding HVM nodes
  pub disk: Store, // points to stored function states
  pub file: Funcs, // function codes
  pub arit: Arits, // function arities
  pub ownr: Ownrs, // namespace owners
  pub tick: u128,  // time counter
  pub funs: u128,  // total function count
  pub dups: u128,  // total dups count
  pub rwts: u128,  // total graph rewrites
  pub mana: u128,  // total mana cost
  pub size: i128,  // total used memory (in 64-bit words)
  pub next: u128,  // memory index that *may* be empty
}

// A serialized Heap
pub struct SerializedHeap {
  pub uuid: u128,
  pub blob: Vec<u128>,
  pub disk: Vec<u128>,
  pub file: Vec<u128>,
  pub arit: Vec<u128>,
  pub ownr: Vec<u128>,
  pub nums: Vec<u128>,
  pub stat: Vec<u128>,
}

// A list of past heap states, for block-reorg rollback
// FIXME: this should be replaced by a much simpler index array
#[derive(Debug)]
pub enum Rollback {
  Cons {
    keep: u64,
    life: u64,
    head: u64,
    tail: Arc<Rollback>,
  },
  Nil,
}

// The current and past states
pub struct Runtime {
  heap: Vec<Heap>,      // heap objects
  draw: u64,            // drawing heap index
  curr: u64,            // current heap index
  nuls: Vec<u64>,       // reuse heap indices
  back: Arc<Rollback>,  // past states
}

//pub fn heaps_invariant(rt: &Runtime) -> (bool, Vec<u8>, Vec<u64>) {
  //let mut seen = vec![0u8; 10];
  //let mut heaps = vec![0u64; 0];
  //let mut push = |id: u64| {
    //let idx = id as usize;
    //seen[idx] += 1;
    //heaps.push(id);
  //};
  //push(rt.draw);
  //push(rt.curr);
  //for nul in &rt.nuls {
    //push(*nul);
  //}
  //{
    //let mut back = &*rt.back;
    //while let Rollback::Cons { keep, life, head, tail } = back {
      //push(*head);
      //back = &*tail;
    //}
  //}
  //let failed = seen.iter().all(|c| *c == 1);
  //(failed, seen, heaps)
//}

pub type StatementResult = Result<StatementInfo, StatementErr>;

#[derive(Debug, Clone)]
pub enum StatementInfo {
  Ctr { name: u128, args: Vec<u128> },
  Fun { name: u128, args: Vec<u128> },
  Run { done_term: Term, used_mana: u128, size_diff: i128, end_size: u128 },
  Reg { name: u128, ownr: u128 },
}

#[derive(Debug, Clone)]
pub struct StatementErr {
  pub err: String,
}

// Constants
// ---------

const U128_PER_KB: u128 = (1024 / U128_SIZE) as u128;
const U128_PER_MB: u128 = U128_PER_KB << 10;
const U128_PER_GB: u128 = U128_PER_MB << 10;

// With the constants below, we alloc 4 GB per heap, which holds for the first 6 months. We
// pre-alloc 6 heaps, which is enough for 4 snapshots: 16 seconds old, 4 minutes old, 1 hour old
// and 1 day old, on average. That requires 24 GB RAM. As such, 32 GB RAM is needed to host a full
// node, on the first 6 months. After that, we must increase the HEAP_SIZE to 8 GB, which will
// demand 64 GB RAM, increasing by an additional 64 GB RAM every year. Note that most of this is
// empty space, so, future optimizations should reduce this to closer to the actual 8 GB per year
// that the network actually uses.
const HEAP_SIZE: u128 = 4096 * U128_PER_MB; // total size per heap, in 128-bit words
const MAX_HEAPS: u64 = 6; // total heaps to pre-alloc (2 are used for draw/curr, rest for rollbacks)

pub const MAX_TERM_DEPTH: u128 = 256; // maximum depth of a LHS or RHS term

pub const VAL: u128 = 1 << 0;
pub const EXT: u128 = 1 << 48;
pub const TAG: u128 = 1 << 120;

// FIXME: what were these used for? can this be explained if uncommented?
//pub const VAL_MASK: u128 = EXT - 1;
//pub const EXT_MASK: u128 = (TAG - 1)   ^ VAL_MASK;
//pub const TAG_MASK: u128 = (u128::MAX) ^ EXT_MASK;
//pub const NUM_MASK: u128 = EXT_MASK | VAL_MASK;
pub const NUM_MASK: u128 = 0xFFFFFFFFFFFFFFFFFFFFFFFFFFFFFF;

pub const DP0: u128 = 0x0;
pub const DP1: u128 = 0x1;
pub const VAR: u128 = 0x2;
pub const ARG: u128 = 0x3;
pub const ERA: u128 = 0x4;
pub const LAM: u128 = 0x5;
pub const APP: u128 = 0x6;
pub const SUP: u128 = 0x7;
pub const CTR: u128 = 0x8;
pub const FUN: u128 = 0x9;
pub const OP2: u128 = 0xA;
pub const NUM: u128 = 0xB;

pub const ADD : u128 = 0x0;
pub const SUB : u128 = 0x1;
pub const MUL : u128 = 0x2;
pub const DIV : u128 = 0x3;
pub const MOD : u128 = 0x4;
pub const AND : u128 = 0x5;
pub const OR  : u128 = 0x6;
pub const XOR : u128 = 0x7;
pub const SHL : u128 = 0x8;
pub const SHR : u128 = 0x9;
pub const LTN : u128 = 0xA;
pub const LTE : u128 = 0xB;
pub const EQL : u128 = 0xC;
pub const GTE : u128 = 0xD;
pub const GTN : u128 = 0xE;
pub const NEQ : u128 = 0xF;

pub const VAR_NONE  : u128 = 0x3FFFF;
pub const U128_NONE : u128 = 0xFFFFFFFFFFFFFFFFFFFFFFFFFFFFFFFF;
pub const I128_NONE : i128 = -0x7FFFFFFFFFFFFFFFFFFFFFFFFFFFFFFF;

// (IO r:Type) : Type
//   (io_done expr)           : (IO r)
//   (io_take           then) : (IO r)
//   (io_save expr      then) : (IO r)
//   (io_call expr args then) : (IO r)
//   (io_subj           then) : (IO r)
//   (io_from           then) : (IO r)
const IO_DONE : u128 = 0x1367f39960f; // name_to_u128("IO_DONE")
const IO_TAKE : u128 = 0x1367f78b54f; // name_to_u128("IO_TAKE")
const IO_SAVE : u128 = 0x1367f74b80f; // name_to_u128("IO_SAVE")
const IO_CALL : u128 = 0x1367f34b596; // name_to_u128("IO_CALL")
const IO_SUBJ : u128 = 0x1367f75f314; // name_to_u128("IO_SUBJ")
const IO_FROM : u128 = 0x1367f41c657; // name_to_u128("IO_FROM")
const IO_LOAD : u128 = 0x1367f5992ce; // name_to_u128("IO_LOAD")
const MC_DONE : u128 = 0xa33ca9; // name_to_u128("done")
const MC_TAKE : u128 = 0xe25be9; // name_to_u128("take")
const MC_SAVE : u128 = 0xde5ea9; // name_to_u128("save")
const MC_CALL : u128 = 0x9e5c30; // name_to_u128("call")
const MC_SUBJ : u128 = 0xdf99ae; // name_to_u128("subj")
const MC_FROM : u128 = 0xab6cf1; // name_to_u128("from")
const MC_LOAD : u128 = 0xc33968; // name_to_u128("load")

// Maximum mana that can be spent in a block
pub const BLOCK_MANA_LIMIT : u128 = 10_000_000_000;

// Maximum state growth per block, in bits
pub const BLOCK_BITS_LIMIT : i128 = 2048; // 1024 bits per sec = about 8 GB per year

// Mana Table
// ----------

// |-----------|---------------------------------|-------|
// | Opcode    | Effect                          | Mana  |
// |-----------|---------------------------------|-------|
// | APP-LAM   | applies a lambda                | 2     |
// | APP-SUP   | applies a superposition         | 4     |
// | OP2-NUM   | operates on a number            | 2     |
// | OP2-SUP   | operates on a superposition     | 4     |
// | FUN-CTR   | pattern-matches a constructor   | 2 + M |
// | FUN-SUP   | pattern-matches a superposition | 2 + A |
// | DUP-LAM   | clones a lambda                 | 4     |
// | DUP-NUM   | clones a number                 | 2     |
// | DUP-CTR   | clones a constructor            | 2 + A |
// | DUP-SUP-D | clones a superposition          | 4     |
// | DUP-SUP-E | undoes a superposition          | 2     |
// | DUP-ERA   | clones an erasure               | 2     |
// |-----------------------------------------------------|
// | * A is the constructor or function arity            |
// | * M is the alloc count of the right-hand side       |
// |-----------------------------------------------------|


fn AppLamMana() -> u128 {
  return 2;
}

fn AppSupMana() -> u128 {
  return 4;
}

fn Op2NumMana() -> u128 {
  return 2;
}

fn Op2SupMana() -> u128 {
  return 4;
}

fn FunCtrMana(body: &Term) -> u128 {
  return 2 + count_allocs(body);
}

fn FunSupMana(arity: u128) -> u128 {
  return 2 + arity;
}

fn DupLamMana() -> u128 {
  return 4;
}

fn DupNumMana() -> u128 {
  return 2;
}

fn DupCtrMana(arity: u128) -> u128 {
  return 2 + arity;
}

fn DupDupMana() -> u128 {
  return 4;
}

fn DupSupMana() -> u128 {
  return 2;
}

fn DupEraMana() -> u128 {
  return 2;
}

fn count_allocs(body: &Term) -> u128 {
  match body {
    Term::Var { name } => {
      0
    }
    Term::Dup { nam0, nam1, expr, body } => {
      let expr = count_allocs(expr);
      let body = count_allocs(body);
      3 + expr + body
    }
    Term::Lam { name, body } => {
      let body = count_allocs(body);
      2 + body
    }
    Term::App { func, argm } => {
      let func = count_allocs(func);
      let argm = count_allocs(argm);
      2 + func + argm
    }
    Term::Fun { name, args } => {
      let size = args.len() as u128;
      let mut count = 0;
      for (i, arg) in args.iter().enumerate() {
        count += count_allocs(arg);
      }
      size + count
    }
    Term::Ctr { name, args } => {
      let size = args.len() as u128;
      let mut count = 0;
      for (i, arg) in args.iter().enumerate() {
        count += count_allocs(arg);
      }
      size + count
    }
    Term::Num { numb } => {
      0
    }
    Term::Op2 { oper, val0, val1 } => {
      let val0 = count_allocs(val0);
      let val1 = count_allocs(val1);
      2 + val0 + val1
    }
  }
}

const GENESIS : &str = "
// Tuple types
ctr {Tuple0}
ctr {Tuple1 x0}
ctr {Tuple2 x0 x1}
ctr {Tuple3 x0 x1 x2}
ctr {Tuple4 x0 x1 x2 x3}
ctr {Tuple5 x0 x1 x2 x3 x4}
ctr {Tuple6 x0 x1 x2 x3 x4 x5}
ctr {Tuple7 x0 x1 x2 x3 x4 x5 x6}
ctr {Tuple8 x0 x1 x2 x3 x4 x5 x6 x7}
ctr {Tuple9 x0 x1 x2 x3 x4 x5 x6 x7 x8}
ctr {Tuple10 x0 x1 x2 x3 x4 x5 x6 x7 x8 x9}
ctr {Tuple11 x0 x1 x2 x3 x4 x5 x6 x7 x8 x9 x10}
ctr {Tuple12 x0 x1 x2 x3 x4 x5 x6 x7 x8 x9 x10 x11}

// Used to pretty-print names
ctr {Name name}

// Below, we declare the built-in IO operations

// IO_DONE returns from an IO operation
ctr {IO_DONE expr}
fun (io_done expr) {
  (io_done expr) = {IO_DONE expr}
}

// IO_TAKE recovers an app's stored state
ctr {IO_TAKE then}
fun (io_take then) {
  (io_take then) = {IO_TAKE then}
}

// IO_SAVE stores the app's state
ctr {IO_SAVE expr then}
fun (io_save expr then) {
  (io_save expr then) = {IO_SAVE expr then}
}

// IO_CALL calls another IO operation, assigning
// the caller name to the current subject name
ctr {IO_CALL name args then}
fun (io_call name args then) {
  (io_call name args then) = {IO_CALL name args then}
}

// IO_SUBJ returns the name of the current subject
ctr {IO_SUBJ then}
fun (io_subj then) {
  (io_subj then) = {IO_SUBJ then}
}

// IO_FROM returns the name of the current caller
ctr {IO_FROM then} 
fun (io_from then) {
  (io_from then) = {IO_FROM then}
}

// IO_LOAD works like IO_TAKE, but clones the state
fun (io_load cont) {
  (io_load cont) =
    {IO_TAKE @x
    dup x0 x1 = x;
    {IO_SAVE x0 @~
    (! cont x1)}}
}

// This is here for debugging. Will be removed.
ctr {Count_Inc}
ctr {Count_Get}
fun (Count action) {
  (Count {Count_Inc}) =
    !take x
    !save (+ x #1)
    !done #0
  (Count {Count_Get}) =
    !load x
    !done x
}

// Registers the empty namespace.
reg {
  #x7e5f4552091a69125d5dfcb7b8c265 // secret_key = 0x1
}
";

// Utils
// -----

fn init_map<A>() -> Map<A> {
  HashMap::with_hasher(BuildHasherDefault::default())
}

// Names
// -----

pub fn split_names(name: u128) -> Vec<String> {
  u128_to_name(name).split('.').map(|x| x.to_string()).collect()
}

pub fn get_namespace(name: u128) -> Option<u128> {
  let names = split_names(name);
  if names.len() > 1 {
    return Some(name_to_u128(&names[0 .. names.len() - 1].join(".")));
  } else {
    return None;
  }
}

// Statements
// ----------

// Removes the signature from a statement
fn remove_sign(statement: &Statement) -> Statement {
  match statement {
    Statement::Fun { name, args, func, init, sign } => {
      Statement::Fun {
        name: *name,
        args: args.clone(),
        func: func.clone(),
        init: init.clone(),
        sign: None,
      }
    }
    Statement::Ctr { name, args, sign } => {
      Statement::Ctr {
        name: *name,
        args: args.clone(),
        sign: None,
      }
    }
    Statement::Run { expr, sign } => {
      Statement::Run {
        expr: expr.clone(),
        sign: None,
      }
    }
    Statement::Reg { name, ownr, sign } => {
      Statement::Reg {
        name: *name,
        ownr: *ownr,
        sign: None,
      }
    }
  }
}

// Rollback
// --------

fn absorb_u128(a: u128, b: u128, overwrite: bool) -> u128 {
  if b == U128_NONE { a } else if overwrite || a == U128_NONE { b } else { a }
}

fn absorb_i128(a: i128, b: i128, overwrite: bool) -> i128 {
  if b == I128_NONE { a } else if overwrite || a == I128_NONE { b } else { a }
}

fn heap_dir_path() -> PathBuf {
  dirs::home_dir().unwrap().join(".kindelia").join("state").join("heaps")
}

impl Heap {
  fn write(&mut self, idx: usize, val: u128) {
    return self.blob.write(idx, val);
  }
  fn read(&self, idx: usize) -> u128 {
    return self.blob.read(idx);
  }
  fn write_disk(&mut self, fid: u128, val: Ptr) {
    return self.disk.write(fid, val);
  }
  fn read_disk(&self, fid: u128) -> Option<Ptr> {
    return self.disk.read(fid);
  }
  fn write_file(&mut self, fid: u128, fun: Arc<CompFunc>) {
    return self.file.write(fid, fun);
  }
  fn read_file(&self, fid: u128) -> Option<Arc<CompFunc>> {
    return self.file.read(fid);
  }
  fn write_arit(&mut self, fid: u128, val: u128) {
    return self.arit.write(fid, val);
  }
  fn read_arit(&self, fid: u128) -> Option<u128> {
    return self.arit.read(fid);
  }
  fn write_ownr(&mut self, fid: u128, val: u128) {
    return self.ownr.write(fid, val);
  }
  fn read_ownr(&self, fid: u128) -> Option<u128> {
    return self.ownr.read(fid);
  }
  fn set_tick(&mut self, tick: u128) {
    self.tick = tick;
  }
  fn get_tick(&self) -> u128 {
    return self.tick;
  }
  fn set_funs(&mut self, funs: u128) {
    self.funs = funs;
  }
  fn get_funs(&self) -> u128 {
    return self.funs;
  }
  fn set_dups(&mut self, dups: u128) {
    self.dups = dups;
  }
  fn get_dups(&self) -> u128 {
    return self.dups;
  }
  fn set_rwts(&mut self, rwts: u128) {
    self.rwts = rwts;
  }
  fn get_rwts(&self) -> u128 {
    return self.rwts;
  }
  fn set_mana(&mut self, mana: u128) {
    self.mana = mana;
  }
  fn get_mana(&self) -> u128 {
    return self.mana;
  }
  fn set_size(&mut self, size: i128) {
    self.size = size;
  }
  fn get_size(&self) -> i128 {
    return self.size;
  }
  fn set_next(&mut self, next: u128) {
    self.next = next;
  }
  fn get_next(&self) -> u128 {
    return self.next;
  }
  fn absorb(&mut self, other: &mut Self, overwrite: bool) {
    self.blob.absorb(&mut other.blob, overwrite);
    self.disk.absorb(&mut other.disk, overwrite);
    self.file.absorb(&mut other.file, overwrite);
    self.arit.absorb(&mut other.arit, overwrite);
    self.tick = absorb_u128(self.tick, other.tick, overwrite);
    self.funs = absorb_u128(self.funs, other.funs, overwrite);
    self.dups = absorb_u128(self.dups, other.dups, overwrite);
    self.rwts = absorb_u128(self.rwts, other.rwts, overwrite);
    self.mana = absorb_u128(self.mana, other.mana, overwrite);
    self.size = absorb_i128(self.size, other.size, overwrite);
    self.next = absorb_u128(self.next, other.next, overwrite);
  }
  fn clear(&mut self) {
    self.uuid = fastrand::u128(..);
    self.blob.clear();
    self.disk.clear();
    self.file.clear();
    self.arit.clear();
    self.tick = U128_NONE;
    self.funs = U128_NONE;
    self.dups = U128_NONE;
    self.rwts = U128_NONE;
    self.mana = U128_NONE;
    self.size = I128_NONE;
    self.next = U128_NONE;
  }
  fn serialize(&self) -> SerializedHeap {
    // Serializes stat and size
    let size = self.size as u128;
    let stat = vec![self.tick, self.funs, self.dups, self.rwts, self.mana, size, self.next];

    // Serializes Blob
    let mut blob_buff : Vec<u128> = vec![];
    for used_index in &self.blob.used {
      blob_buff.push(*used_index as u128);
      blob_buff.push(self.blob.data[*used_index]);
    }
    // Serializes Store
    let mut disk_buff : Vec<u128> = vec![];
    for (fnid, lnk) in &self.disk.links {
      disk_buff.push(*fnid as u128);
      disk_buff.push(*lnk as u128);
    }
    // Serializes Funcs
    let mut file_buff : Vec<u128> = vec![];
    for (fnid, func) in &self.file.funcs {
      let mut func_buff = util::u8s_to_u128s(&mut bits::serialized_func(&func.func).to_bytes());
      file_buff.push(*fnid as u128);
      file_buff.push(func_buff.len() as u128);
      file_buff.append(&mut func_buff);
    }
    // Serializes Arits
    let mut arit_buff : Vec<u128> = vec![];
    for (fnid, arit) in &self.arit.arits {
      arit_buff.push(*fnid as u128);
      arit_buff.push(*arit);
    }
    // Serializes Ownrs
    let mut ownr_buff : Vec<u128> = vec![];
    for (fnid, ownr) in &self.ownr.ownrs {
      ownr_buff.push(*fnid as u128);
      ownr_buff.push(*ownr);
    }
    // Serializes Nums
    let nums_buff : Vec<u128> = vec![
      self.tick,
      self.funs,
      self.dups,
      self.rwts,
      self.mana,
      self.size as u128,
      self.next
    ];
    
    // Returns the serialized heap
    return SerializedHeap {
      uuid: self.uuid,
      blob: blob_buff,
      disk: disk_buff,
      file: file_buff,
      arit: arit_buff,
      ownr: ownr_buff,
      nums: nums_buff,
      stat,
    };
  }
  fn deserialize(&mut self, serial: &SerializedHeap) {
<<<<<<< HEAD
    // Deseializes stat and size
=======
    // Deserializes stat and size
>>>>>>> 58516149
    self.tick = serial.nums[0];
    self.funs = serial.nums[1];
    self.dups = serial.nums[2];
    self.rwts = serial.nums[3];
    self.mana = serial.nums[4];
    self.size = serial.nums[5] as i128;
    self.next = serial.nums[6];

    // Deserializes Nodes
    let mut i = 0;
    while i < serial.blob.len() {
      let idx = serial.blob[i + 0];
      let val = serial.blob[i + 1];
      self.write(idx as usize, val);
      i += 2;
    }
    // Deserializes Store
    let mut i = 0;
    while i < serial.disk.len() {
      let fnid = serial.disk[i + 0];
      let lnk  = serial.disk[i + 1];
      self.write_disk(fnid, lnk);
      i += 2;
    }
    // Deserializes Funcs
    let mut i = 0;
    while i < serial.file.len() {
      let fnid = serial.file[i + 0];
      let size = serial.file[i + 1];
      let buff = &serial.file[i + 2 .. i + 2 + size as usize];
      let func = build_func(&bits::deserialized_func(&bit_vec::BitVec::from_bytes(&util::u128s_to_u8s(&buff))),false).unwrap();
      self.write_file(fnid, Arc::new(func));
      i = i + 2 + size as usize;
    }
    // Deserializes Arits
    for i in 0 .. serial.arit.len() / 2 {
      let fnid = serial.arit[i * 2 + 0];
      let arit = serial.arit[i * 2 + 1];
      self.write_arit(fnid, arit);
    }
    // Deserializes Ownrs
    for i in 0 .. serial.ownr.len() / 2 {
      let fnid = serial.ownr[i * 2 + 0];
      let ownr = serial.ownr[i * 2 + 1];
      self.write_ownr(fnid, ownr);
    }
  }
  fn buffer_file_path(&self, uuid: u128, buffer_name: &str) -> PathBuf {
    heap_dir_path().join(format!("{:0>32x}.{}.bin", uuid, buffer_name))
  }
  fn write_buffer(&self, uuid: u128, buffer_name: &str, buffer: &[u128], append: bool) -> std::io::Result<()> {
    use std::io::Write;
    std::fs::create_dir_all(&heap_dir_path())?;
    std::fs::OpenOptions::new()
      .write(true)
      .append(append)
      .create(true)
      .open(self.buffer_file_path(self.uuid, buffer_name))?
      .write_all(&util::u128s_to_u8s(buffer))?;
    return Ok(());
  }
  fn read_buffer(&self, uuid: u128, buffer_name: &str) -> std::io::Result<Vec<u128>> {
    std::fs::read(self.buffer_file_path(uuid, buffer_name)).map(|x| util::u8s_to_u128s(&x))
  }
  pub fn save_buffers(&self) -> std::io::Result<()> {
    self.append_buffers(self.uuid)
  }
  fn append_buffers(&self, uuid: u128) -> std::io::Result<()> {
    let serial = self.serialize();
    self.write_buffer(serial.uuid, "blob", &serial.blob, true)?;
    self.write_buffer(serial.uuid, "disk", &serial.disk, true)?;
    self.write_buffer(serial.uuid, "file", &serial.file, true)?;
    self.write_buffer(serial.uuid, "arit", &serial.arit, true)?;
<<<<<<< HEAD
=======
    self.write_buffer(serial.uuid, "ownr", &serial.ownr, true)?;
>>>>>>> 58516149
    self.write_buffer(serial.uuid, "nums", &serial.nums, true)?;
    self.write_buffer(serial.uuid, "stat", &serial.stat, false)?;
    return Ok(());
  }
  pub fn load_buffers(&mut self, uuid: u128) -> std::io::Result<()> {
    let blob = self.read_buffer(uuid, "blob")?;
    let disk = self.read_buffer(uuid, "disk")?;
    let file = self.read_buffer(uuid, "file")?;
    let arit = self.read_buffer(uuid, "arit")?;
    let ownr = self.read_buffer(uuid, "ownr")?;
    let nums = self.read_buffer(uuid, "nums")?;
    let stat = self.read_buffer(uuid, "stat")?;
<<<<<<< HEAD
    self.deserialize(&SerializedHeap { uuid, blob, disk, file, arit, nums, stat });
=======
    self.deserialize(&SerializedHeap { uuid, blob, disk, file, arit, ownr, nums, stat });
>>>>>>> 58516149
    return Ok(());
  }
  fn delete_buffers(&mut self) -> std::io::Result<()> {
    // TODO
    return Ok(());
  }
}

pub fn init_heap() -> Heap {
  Heap {
    uuid: fastrand::u128(..),
    blob: init_heap_data(U128_NONE),
    disk: Store { links: init_map() },
    file: Funcs { funcs: init_map() },
    arit: Arits { arits: init_map() },
    ownr: Ownrs { ownrs: init_map() },
    tick: U128_NONE,
    funs: U128_NONE,
    dups: U128_NONE,
    rwts: U128_NONE,
    mana: U128_NONE,
    size: I128_NONE,
    next: U128_NONE,
  }
}

pub fn init_heap_data(zero: u128) -> Nodes {
  return Nodes {
    data: vec![zero; HEAP_SIZE as usize],
    used: vec![],
  };
}

impl Nodes {
  fn write(&mut self, idx: usize, val: u128) {
    unsafe {
      let got = self.data.get_unchecked_mut(idx);
      if *got == U128_NONE {
        self.used.push(idx);
      }
      *got = val;
    }
  }
  fn read(&self, idx: usize) -> u128 {
    unsafe {
      return *self.data.get_unchecked(idx);
    }
  }
  fn clear(&mut self) {
    for idx in &self.used {
      unsafe {
        let val = self.data.get_unchecked_mut(*idx);
        *val = U128_NONE;
      }
    }
    self.used.clear();
  }
  fn absorb(&mut self, other: &mut Self, overwrite: bool) {
    for idx in &other.used {
      unsafe {
        let other_val = other.data.get_unchecked_mut(*idx);
        let self_val = self.data.get_unchecked_mut(*idx);
        if overwrite || *self_val == U128_NONE {
          self.write(*idx, *other_val);
        }
      }
    }
    other.clear();
  }
}

fn show_buff(vec: &[u128]) -> String {
  let mut result = String::new();
  for x in vec {
    if *x == U128_NONE {
      result.push_str("_ ");
    } else {
      result.push_str(&format!("{:x} ", *x));
    }
  }
  return result;
}

impl Store {
  fn write(&mut self, fid: u128, val: Ptr) {
    self.links.insert(fid as u64, val);
  }
  fn read(&self, fid: u128) -> Option<Ptr> {
    self.links.get(&(fid as u64)).map(|x| *x)
  }
  fn clear(&mut self) {
    self.links.clear();
  }
  fn absorb(&mut self, other: &mut Self, overwrite: bool) {
    for (fid, func) in other.links.drain() {
      if overwrite || !self.links.contains_key(&fid) {
        self.write(fid as u128, func);
      }
    }
  }
}

impl Funcs {
  fn write(&mut self, fid: u128, val: Arc<CompFunc>) {
    self.funcs.entry(fid as u64).or_insert(val);
  }
  fn read(&self, fid: u128) -> Option<Arc<CompFunc>> {
    return self.funcs.get(&(fid as u64)).map(|x| x.clone());
  }
  fn clear(&mut self) {
    self.funcs.clear();
  }
  fn absorb(&mut self, other: &mut Self, overwrite: bool) {
    for (fid, func) in other.funcs.drain() {
      if overwrite || !self.funcs.contains_key(&fid) {
        self.write(fid as u128, func.clone());
      }
    }
  }
}

impl Arits {
  fn write(&mut self, fid: u128, val: u128) {
    self.arits.entry(fid as u64).or_insert(val);
  }
  fn read(&self, fid: u128) -> Option<u128> {
    return self.arits.get(&(fid as u64)).map(|x| *x);
  }
  fn clear(&mut self) {
    self.arits.clear();
  }
  fn absorb(&mut self, other: &mut Self, overwrite: bool) {
    for (fid, arit) in other.arits.drain() {
      if overwrite || !self.arits.contains_key(&fid) {
        self.arits.insert(fid, arit);
      }
    }
  }
}

impl Ownrs {
  fn write(&mut self, fid: u128, val: u128) {
    self.ownrs.entry(fid as u64).or_insert(val);
  }
  fn read(&self, fid: u128) -> Option<u128> {
    return self.ownrs.get(&(fid as u64)).map(|x| *x);
  }
  fn clear(&mut self) {
    self.ownrs.clear();
  }
  fn absorb(&mut self, other: &mut Self, overwrite: bool) {
    for (fid, ownr) in other.ownrs.drain() {
      if overwrite || !self.ownrs.contains_key(&fid) {
        self.ownrs.insert(fid, ownr);
      }
    }
  }
}

pub fn init_runtime() -> Runtime {
  let mut heap = Vec::new();
  for i in 0 .. MAX_HEAPS {
    heap.push(init_heap());
  }
  let mut rt = Runtime {
    heap,
    draw: 0,
    curr: 1,
    nuls: (2 .. MAX_HEAPS).collect(),
    back: Arc::new(Rollback::Nil),
  };
  rt.run_statements_from_code(GENESIS, true);
  rt.snapshot();
  return rt;
}

impl Runtime {

  // API
  // ---

  pub fn define_function(&mut self, fid: u128, func: CompFunc) {
    self.get_heap_mut(self.draw).write_arit(fid, func.arity);
    self.get_heap_mut(self.draw).write_file(fid, Arc::new(func));
  }

  pub fn define_constructor(&mut self, cid: u128, arity: u128) {
    self.get_heap_mut(self.draw).write_arit(cid, arity);
  }

  // pub fn define_function_from_code(&mut self, name: &str, code: &str) {
  //   self.define_function(name_to_u128(name), read_func(code).1);
  // }

  pub fn create_term(&mut self, term: &Term, loc: u128, vars_data: &mut Map<u128>) -> Ptr {
    return create_term(self, term, loc, vars_data);
  }

  pub fn alloc_term(&mut self, term: &Term) -> u128 {
    let loc = alloc(self, 1);
    let lnk = create_term(self, term, loc, &mut init_map());
    self.write(loc as usize, lnk);
    return loc;
  }

  pub fn alloc_term_from_code(&mut self, code: &str) -> u128 {
    self.alloc_term(&read_term(code).1)
  }

  pub fn collect(&mut self, term: Ptr) {
    collect(self, term)
  }

  pub fn collect_at(&mut self, loc: u128) {
    collect(self, self.read(loc as usize))
  }

  //fn run_io_term(&mut self, subject: u128, caller: u128, term: &Term) -> Option<Ptr> {
    //let main = self.alloc_term(term);
    //let done = self.run_io(subject, caller, main);
    //return done;
  //}

  //fn run_io_from_code(&mut self, code: &str) -> Option<Ptr> {
    //return self.run_io_term(0, 0, &read_term(code).1);
  //}

  pub fn run_statements(&mut self, statements: &[Statement], silent: bool) -> Vec<StatementResult> {
    statements.iter().map(|s| self.run_statement(s, silent)).collect()
  }

  pub fn run_statements_from_code(&mut self, code: &str, silent: bool) -> Vec<StatementResult> {
    return self.run_statements(&read_statements(code).1, silent);
  }

  pub fn compute_at(&mut self, loc: u128, mana: u128) -> Option<Ptr> {
    compute_at(self, loc, mana)
  }

  pub fn compute(&mut self, lnk: Ptr, mana: u128) -> Option<Ptr> {
    let host = alloc_lnk(self, lnk);
    let done = self.compute_at(host, mana)?;
    clear(self, host, 1);
    return Some(done);
  }

  pub fn show_term(&self, lnk: Ptr) -> String {
    return show_term(self, lnk, None);
  }

  pub fn show_term_at(&self, loc: u128) -> String {
    return show_term(self, self.read(loc as usize), None);
  }

  // Heaps
  // -----

  pub fn get_heap(&self, index: u64) -> &Heap {
    return &self.heap[index as usize];
  }

  pub fn get_heap_mut(&mut self, index: u64) -> &mut Heap {
    return &mut self.heap[index as usize];
  }

  // Copies the contents of the absorbed heap into the absorber heap
  fn absorb_heap(&mut self, absorber: u64, absorbed: u64, overwrite: bool) {
    // FIXME: can we satisfy the borrow checker without using unsafe pointers?
    unsafe {
      let a_arr = &mut self.heap as *mut Vec<Heap>;
      let a_ref = &mut *(&mut (*a_arr)[absorber as usize] as *mut Heap);
      let b_ref = &mut *(&mut (*a_arr)[absorbed as usize] as *mut Heap);
      a_ref.absorb(b_ref, overwrite);
    }
  }

  fn clear_heap(&mut self, index: u64) {
    self.heap[index as usize].clear();
  }

  fn undo(&mut self) {
    self.clear_heap(self.draw);
  }

  fn draw(&mut self) {
    self.absorb_heap(self.curr, self.draw, true);
    self.clear_heap(self.draw);
  }

  // IO
  // --

  pub fn run_io(&mut self, subject: u128, caller: u128, host: u128, mana: u128) -> Option<Ptr> {
    let term = reduce(self, host, mana)?;
    // eprintln!("-- {}", show_term(self, term));
    match get_tag(term) {
      CTR => {
        match get_ext(term) {
          IO_DONE => {
            let retr = ask_arg(self, term, 0);
            clear(self, host, 1);
            clear(self, get_loc(term, 0), 1);
            return Some(retr);
          }
          IO_TAKE => {
            //println!("- IO_TAKE subject is {} {}", u128_to_name(subject), subject);
            let cont = ask_arg(self, term, 0);
            if let Some(state) = self.read_disk(subject) {
              if state != 0 {
                self.write_disk(subject, 0);
                let cont = alloc_app(self, cont, state);
                let done = self.run_io(subject, subject, cont, mana);
                clear(self, host, 1);
                clear(self, get_loc(term, 0), 1);
                return done;
              }
            }
            clear(self, host, 1);
            clear(self, get_loc(term, 0), 1);
            return None;
          }
          IO_SAVE => {
            //println!("- IO_SAVE subject is {} {}", u128_to_name(subject), subject);
            let expr = ask_arg(self, term, 0);
            let save = self.compute(expr, mana)?;
            self.write_disk(subject, save);
            let cont = ask_arg(self, term, 1);
            let cont = alloc_app(self, cont, Num(0));
            let done = self.run_io(subject, subject, cont, mana);
            clear(self, host, 1);
            clear(self, get_loc(term, 0), 2);
            return done;
          }
          IO_CALL => {
            let fnid = ask_arg(self, term, 0);
            let tupl = ask_arg(self, term, 1);
            let cont = ask_arg(self, term, 2);
            // Builds the argument vector
            let arit = self.get_arity(get_ext(tupl));
            let mut args = Vec::new();
            for i in 0 .. arit {
              args.push(ask_arg(self, tupl, i));
            }
            // Calls called function IO, changing the subject
            // TODO: this should not alloc a Fun as it's limited to 72-bit names
            let ioxp = alloc_fun(self, get_num(fnid), &args);
            let retr = self.run_io(get_num(fnid), subject, ioxp, mana)?;
            // Calls the continuation with the value returned
            let cont = alloc_app(self, cont, retr);
            let done = self.run_io(subject, caller, cont, mana);
            // Clears memory
            clear(self, host, 1);
            clear(self, get_loc(tupl, 0), arit);
            clear(self, get_loc(term, 0), 3);
            return done;
          }
          IO_SUBJ => {
            let cont = ask_arg(self, term, 0);
            let cont = alloc_app(self, cont, Num(subject));
            let done = self.run_io(subject, caller, cont, mana);
            clear(self, host, 1);
            clear(self, get_loc(term, 0), 1);
            return done;
          }
          IO_FROM => {
            let cont = ask_arg(self, term, 0);
            let cont = alloc_app(self, cont, Num(subject));
            let done = self.run_io(subject, caller, cont, mana);
            clear(self, host, 1);
            clear(self, get_loc(term, 0), 1);
            return done;
          }
          _ => {
            //self.collect(term, mana)?;
            return None;
          }
        }
      }
      _ => {
        return None;
      }
    }
  }

  // Gets the subject of a signature
  pub fn get_subject(&mut self, sign: &Option<crypto::Signature>, hash: crypto::Hash) -> u128 {
    match sign {
      None       => 0,
      Some(sign) => sign.signer_name(&hash).map(|x| x.0).unwrap_or(1),
    }
  }

  // Can this subject deploy this name?
  pub fn can_deploy(&mut self, subj: u128, name: u128) -> bool {
    if name == 0 {
      // nobody can deploy the empty name
      return false;
    } else {
      match get_namespace(name) {
        None => {
          // anyone can deploy a namespace-less name
          return true;
        }
        Some(namespace) => {
          // only owner can deploy on its namespace
          return subj == self.get_owner(namespace);
        }
      }
    }
  }

  // Can this subject register this namespace?
  pub fn can_register(&mut self, subj: u128, name: u128) -> bool {
    if name == 0 {
      // anyone can register the empty namespace (should happen on Genesis Block)
      return true;
    } else {
      // only namespace owner can register a sub-namespace
      return subj == self.get_owner(get_namespace(name).unwrap_or(0));
    }
  }

  pub fn run_statement(&mut self, statement: &Statement, silent: bool) -> StatementResult {
    fn error(rt: &mut Runtime, tag: &str, err: String) -> StatementResult {
      rt.undo();
      println!("[{}] Error. {}", tag, err);
      return Err(StatementErr { err });
    }
    let hash = hash_statement(statement);
    match statement {
      Statement::Fun { name, args, func, init, sign } => {
        if self.exists(*name) {
          return error(self, "fun", format!("Can't redefine '{}'.", u128_to_name(*name)));
        }
        let subj = self.get_subject(&sign, hash);
        if !self.can_deploy(subj, *name) {
          return error(self, "fun", format!("Subject '#x{:0>30x}' not allowed to deploy '{}'.", subj, u128_to_name(*name)));
        }
        if !self.check_func(&func) {
          return error(self, "fun", format!("Invalid function {}.", u128_to_name(*name)));
        }
        let func = build_func(func, true);
        if func.is_none() {
          return error(self, "fun", format!("Invalid function {}.", u128_to_name(*name)));
        }
        let func = func.unwrap();
        if !silent {
          println!("[fun] {}", u128_to_name(*name));
        }
        self.set_arity(*name, args.len() as u128);
        self.define_function(*name, func);
        let state = self.create_term(init, 0, &mut init_map());
        self.write_disk(*name, state);
        self.draw();
        return Ok(StatementInfo::Fun { name: *name, args: args.clone() });
      }
      Statement::Ctr { name, args, sign } => {
        if self.exists(*name) {
          return error(self, "ctr", format!("Can't redefine '{}'.", u128_to_name(*name)));
        }
        let subj = self.get_subject(&sign, hash);
        if !self.can_deploy(subj, *name) {
          return error(self, "ctr", format!("Subject '#x{:0>30x}' not allowed to deploy '{}'.", subj, u128_to_name(*name)));
        }
        if args.len() > 16 {
          return error(self, "ctr", format!("Can't define contructor with arity larger than 16."));
        }
        if !silent {
          println!("[ctr] {}", u128_to_name(*name));
        }
        self.set_arity(*name, args.len() as u128);
        self.draw();
        return Ok(StatementInfo::Ctr { name: *name, args: args.clone() });
      }
      Statement::Run { expr, sign } => {
        let mana_ini = self.get_mana(); 
        let mana_lim = self.get_mana_limit();
        let size_ini = self.get_size();
<<<<<<< HEAD
        let size_lim = self.get_size_limit(); // max size we can reach on this statement
        if self.check_term(expr) {
          let hash = hash_term(&expr);
          let subj = match sign {
            None       => 0,
            Some(sign) => sign.signer_name(&hash).map(|x| x.0).unwrap_or(1),
          };
          //let addr = match sign {
            //None       => "?".to_string(),
            //Some(sign) => sign.signer_address(&hash).map(|x| hex::encode(x.0)).unwrap_or("?".to_string()),
          //};
          //println!("checking signature...");
          //println!("- hash: {}", hex::encode(hash.0));
          //println!("- sign: {}", if let Some(s) = sign { hex::encode(s.0) } else { "".to_string() });
          //println!("- subj: {}", subj);
          //println!("- addr: {}", addr);
          let host = self.alloc_term(expr);
          // eprintln!("  => run term:\n{}", show_term(self,ask_lnk(self, host), None));
          // eprintln!("  => run term:\n{}", view_term(&readback(self, ask_lnk(self, host))));
          if let Some(done) = self.run_io(subj, 0, host, mana_lim) {
            if let Some(done) = self.compute(done, mana_lim) {
              let done_code = self.show_term(done);
              if let Some(()) = self.collect(done, mana_lim) {
                let size_end = self.get_size();
                let mana_dif = self.get_mana() - mana_ini;
                let size_dif = size_end - size_ini;
                // dbg!(size_end, size_dif, size_lim);
                if size_end <= size_lim {
                  // println!("- run {} ({} mana, {} size)", done_code, mana_dif, size_dif);
                  self.draw();
                } else {
                  println!("- run fail: exceeded size limit {}/{}", size_end, size_lim);
                  self.undo();
                }
                return;
              }
            }
          }
          println!("- run fail");
          self.undo();
        } else {
          println!("- run fail: doesn't pass the checks");
=======
        let size_lim = self.get_size_limit(); 
        if !self.check_term(expr) {
          return error(self, "run", format!("Term is not valid."));
        }
        let subj = self.get_subject(&sign, hash);
        let host = self.alloc_term(expr);
        let done = self.run_io(subj, 0, host, mana_lim);
        if done.is_none() {
          return error(self, "run", format!("Execution failed."));
>>>>>>> 58516149
        }
        let done = done.unwrap();
        let done = self.compute(done, mana_lim);
        if done.is_none() {
          return error(self, "run", format!("Mana limit exceeded."));
        }
        let done = done.unwrap();
        let term = readback(self, done);
        self.collect(done);
        let size_end = self.get_size();
        let mana_dif = self.get_mana() - mana_ini;
        let size_dif = size_end - size_ini;
        if size_end > size_lim {
          return error(self, "fun", format!("Size limit exceeded."));
        }
        self.draw();
        if !silent {
          println!("[run] {} \x1b[2m[{} mana | {} size]\x1b[0m", view_term(&term), mana_dif, size_dif);
        }
        return Ok(StatementInfo::Run {
          done_term: term,
          used_mana: mana_dif,
          size_diff: size_dif,
          end_size: size_end as u128, // TODO: rename to done_size for consistency?
        });
      }
      Statement::Reg { name, ownr, sign } => {
        if self.exists(*name) {
          return error(self, "run", format!("Can't redefine '{}'.", u128_to_name(*name)));
        }
        let subj = self.get_subject(sign, hash);
        if !self.can_register(subj, *name) {
          return error(self, "run", format!("Subject '#x{:0>30x}' not allowed to register '{}'.", subj, u128_to_name(*name)));
        }
        self.set_owner(*name, *ownr);
        self.draw();
        if !silent {
          println!("[reg] #x{:0>30x} {}", ownr, u128_to_name(*name));
        }
        return Ok(StatementInfo::Reg {
          name: *name,
          ownr: *ownr,
        });
      }
    }
  }

  pub fn check_term(&self, term: &Term) -> bool {
    return self.check_term_depth(term, 0) && is_linear(term); // && self.check_term_arities(term)
  }

  pub fn check_func(&self, func: &Func) -> bool {
    for rule in func {
      if !self.check_term(&rule.lhs) || !self.check_term(&rule.rhs) {
        return false;
      }
    }
    return true;
  }

  pub fn check_term_depth(&self, term: &Term, depth: u128) -> bool {
    if depth > MAX_TERM_DEPTH {
      return false;
    } else {
      match term {
        Term::Var { name } => {
          return true;
        },
        Term::Dup { nam0, nam1, expr, body } => {
          let expr_check = self.check_term_depth(expr, depth + 1);
          let body_check = self.check_term_depth(body, depth + 1);
          return expr_check && body_check;
        }
        Term::Lam { name, body } => {
          let body_check = self.check_term_depth(body, depth + 1);
          return body_check;
        }
        Term::App { func, argm } => {
          let func_check = self.check_term_depth(func, depth + 1);
          let argm_check = self.check_term_depth(argm, depth + 1);
          return func_check && argm_check;
        }
        Term::Ctr { name, args } => {
          for arg in args {
            if !self.check_term_depth(arg, depth + 1) {
              return false;
            }
          }
          return true;
        }
        Term::Fun { name, args } => {
          for arg in args {
            if !self.check_term_depth(arg, depth + 1) {
              return false;
            }
          }
          return true;
        }
        Term::Num { numb } => {
          return true;
        }
        Term::Op2 { oper, val0, val1 } => {
          let val0_check = self.check_term_depth(val0, depth + 1);
          let val1_check = self.check_term_depth(val1, depth + 1);
          return val0_check && val1_check;
        }
      }
    }
  }

  // Maximum mana = 42m * block_number
  pub fn get_mana_limit(&self) -> u128 {
    (self.get_tick() + 1) * BLOCK_MANA_LIMIT
  }

  // Maximum size = 2048 * block_number
  pub fn get_size_limit(&self) -> i128 {
    (self.get_tick() as i128 + 1) * (BLOCK_BITS_LIMIT / 128)
  }

  // Rollback
  // --------

  // Advances the heap time counter, saving past states for rollback.
  pub fn tick(&mut self) {
    self.set_tick(self.get_tick() + 1);
    self.draw();
    self.snapshot();
  }

  pub fn snapshot(&mut self) {
    //println!("tick self.curr={}", self.curr);
<<<<<<< HEAD
    let (included, absorber, deleted, rollback) = rollback_push(self.curr, self.back.clone());
=======
    let (included, absorber, deleted, rollback) = rollback_push(self.curr, self.back.clone(), 0);
>>>>>>> 58516149
    // println!("- tick={} self.curr={}, included={:?} absorber={:?} deleted={:?} rollback={}", self.get_tick(), self.curr, included, absorber, deleted, view_rollback(&self.back));
    self.back = rollback;
    // println!(" - back {}", view_rollback(&self.back));
    if included {
      self.heap[self.curr as usize].save_buffers().expect("Error saving buffers."); // TODO: persistence-WIP
      if let Some(deleted) = deleted {
        if let Some(absorber) = absorber {
          self.absorb_heap(absorber, deleted, false);
          self.heap[absorber as usize].append_buffers(self.heap[deleted as usize].uuid).expect("Couldn't append buffers.");
        }
        self.clear_heap(deleted);
        self.heap[deleted as usize].delete_buffers().expect("Couldn't delete buffers.");
        self.curr = deleted;
      } else if let Some(empty) = self.nuls.pop() {
        self.curr = empty;
      } else {
        println!("- {} {} {:?} {}", self.draw, self.curr, self.nuls, view_rollback(&self.back));
        panic!("Not enough heaps.");
      }
    }
  }

  // Rolls back to the earliest state before or equal `tick`
  pub fn rollback(&mut self, tick: u128) {
    // If target tick is older than current tick
    if tick < self.get_tick() {
      println!("- rolling back from {} to {}", self.get_tick(), tick);
      self.clear_heap(self.curr);
      self.nuls.push(self.curr);
      let mut cuts = 0;
      // Removes heaps until the runtime's tick is larger than, or equal to, the target tick
      while tick < self.get_tick() {
        if let Rollback::Cons { keep, life, head, tail } = &*self.back.clone() {
          self.clear_heap(*head);
          self.nuls.push(*head);
          self.back = tail.clone();
          cuts += 1 + life;
        }
      }
      if let Rollback::Cons { keep, life, head, tail } = &*self.back {
        self.back = Arc::new(Rollback::Cons { keep: 0, life: *life + cuts, head: *head, tail: tail.clone() });
      }
      self.curr = self.nuls.pop().expect("No heap available!");
    }
    // println!("- rolled back to {}", self.get_tick());
  }

  // Persistence
  // -----------

  // Persists the current state. Since heaps are automatically saved to disk, function only saves
  // their uuids. Note that this will NOT save the current heap, nor anything after the last heap
  // included on the Rollback list. In other words, it forgets up to ~16 recent blocks. This
  // function is used to avoid re-processing the entire block history on node startup.
  pub fn persist_state(&self) -> std::io::Result<()> {
<<<<<<< HEAD
    fn get_uuids(rt: &Runtime, rollback: &Rollback, uuids: &mut Vec<u128>) {
=======
    fn build_persistence_buffers(rt: &Runtime, rollback: &Rollback, keeps: &mut Vec<u128>, lifes: &mut Vec<u128>, uuids: &mut Vec<u128>) {
>>>>>>> 58516149
      match rollback {
        Rollback::Cons { keep, life, head, tail } => {
          keeps.push(*keep as u128);
          lifes.push(*life as u128);
          uuids.push(rt.heap[*head as usize].uuid);
          build_persistence_buffers(rt, tail, keeps, lifes, uuids);
        }
        Rollback::Nil => {}
      }
    }
    let mut keeps : Vec<u128> = vec![];
    let mut lifes : Vec<u128> = vec![];
    let mut uuids : Vec<u128> = vec![];
    build_persistence_buffers(self, &self.back, &mut uuids, &mut lifes, &mut keeps);
    std::fs::write(heap_dir_path().join("_keeps_"), &util::u128s_to_u8s(&uuids))?;
    std::fs::write(heap_dir_path().join("_lifes_"), &util::u128s_to_u8s(&uuids))?;
    std::fs::write(heap_dir_path().join("_uuids_"), &util::u128s_to_u8s(&uuids))?;
    return Ok(());
  }

  // Restores the saved state. This loads the persisted Rollback list and its heaps.
  pub fn restore_state(&mut self) -> std::io::Result<()> {
<<<<<<< HEAD
    for i in 0 .. 10 {
      self.heap[i].clear();
    }
    self.nuls = vec![2,3,4,5,6,7,8,9];
    // for i in 0 .. std::cmp::max(uuids.len(), 8) {
    //   self.heap[i + 2].load_buffers(uuids[i])?;
    // }
    let mut uuids = util::u8s_to_u128s(&std::fs::read(heap_dir_path().join("_uuids_"))?);
    fn load_heaps(rt: &mut Runtime, uuids: &mut Vec<u128>, index: u64, back: Arc<Rollback>) -> std::io::Result<Arc<Rollback>> {
      let uuid = uuids.pop();
      let next = rt.nuls.pop();
      match (uuid, next) {
        (Some(uuid), Some(next)) => {
          rt.heap[index as usize].load_buffers(uuid)?;
          rt.curr = index;
          return load_heaps(
            rt, 
            uuids, 
            next, 
            Arc::new(Rollback::Cons { keep: 0, head: index, tail: back }
          ));
        }
        (None, Some(..)) => {
          return Ok(back);
        }
=======
    for i in 0 .. MAX_HEAPS {
      self.heap[i as usize].clear();
    }
    self.nuls = (2 .. MAX_HEAPS).collect();
    // for i in 0 .. std::cmp::max(uuids.len(), 8) {
    //   self.heap[i + 2].load_buffers(uuids[i])?;
    // }
    let mut keeps = util::u8s_to_u128s(&std::fs::read(heap_dir_path().join("_keeps_"))?);
    let mut lifes = util::u8s_to_u128s(&std::fs::read(heap_dir_path().join("_lifes_"))?);
    let mut uuids = util::u8s_to_u128s(&std::fs::read(heap_dir_path().join("_uuids_"))?);
    fn load_heaps(rt: &mut Runtime, keeps: &mut Vec<u128>, lifes: &mut Vec<u128>, uuids: &mut Vec<u128>, index: u64, back: Arc<Rollback>) -> std::io::Result<Arc<Rollback>> {
      let keep = keeps.pop();
      let life = lifes.pop();
      let uuid = uuids.pop();
      let next = rt.nuls.pop();
      match (keep, life, uuid, next) {
        (Some(keep), Some(life), Some(uuid), Some(next)) => {
          rt.heap[index as usize].load_buffers(uuid)?;
          rt.curr = index;
          return load_heaps(rt, keeps, lifes, uuids, next, Arc::new(Rollback::Cons { keep: keep as u64, life: life as u64, head: index, tail: back }));
        }
        (None, None, None, Some(..)) => {
          return Ok(back);
        }
        (.., Some(..)) => {
          panic!("Error loading saved heap files.");
        }
>>>>>>> 58516149
        (.., None) => {
          panic!("Not enough heaps.");
        }
      }
    }
    self.draw = 0;
    self.curr = 1;
<<<<<<< HEAD
    self.back = load_heaps(self, &mut uuids, self.curr, Arc::new(Rollback::Nil))?;
=======
    self.back = load_heaps(self, &mut keeps, &mut lifes, &mut uuids, self.curr, Arc::new(Rollback::Nil))?;
>>>>>>> 58516149
    self.curr = self.nuls.pop().expect("No heap available!");
    return Ok(());
  }

  // Reverts until the last 
  pub fn clear_current_heap(&mut self) {
    self.heap[self.curr as usize].clear();
  }

  // Heap writers and readers
  // ------------------------

  // Attempts to read data from the latest heap.
  // If not present, looks for it on past states.
  pub fn get_with<A: std::cmp::PartialEq>(&self, zero: A, none: A, get: impl Fn(&Heap) -> A) -> A {
    let got = get(&self.get_heap(self.draw));
    if none != got {
      return got;
    }
    let got = get(&self.get_heap(self.curr));
    if none != got {
      return got;
    }
    let mut back = &self.back;
    loop {
      match &**back {
        Rollback::Cons { keep, life, head, tail } => {
          let val = get(self.get_heap(*head));
          if val != none {
            return val;
          }
          back = &*tail;
        }
        Rollback::Nil => {
          return zero;
        }
      }
    }
  }

  // Same as get_with, but gets a function
  // FIXME: can get_with be generalized for this case too?
  pub fn get_func(&self, fid: u128) -> Option<Arc<CompFunc>> {
    let got = self.get_heap(self.draw).read_file(fid);
    if let Some(func) = got {
      return Some(func);
    }
    let got = self.get_heap(self.curr).read_file(fid);
    if let Some(func) = got {
      return Some(func);
    }
    let mut back = &self.back;
    loop {
      match &**back {
        Rollback::Cons { keep, life, head, tail } => {
          let got = self.get_heap(*head).file.read(fid);
          if let Some(func) = got {
            return Some(func);
          }
          back = &*tail;
        }
        Rollback::Nil => {
          return None;
        }
      }
    }
  }

  pub fn reduce_with<A>(&self, acc: &mut A, reduce: impl Fn(&mut A, &Heap)) {
    reduce(acc, &self.get_heap(self.draw));
    reduce(acc, &self.get_heap(self.curr));
    let mut back = &self.back;
    while let Rollback::Cons { keep: _, life, head, tail } = &**back {
      reduce(acc, self.get_heap(*head));
      back = &*tail;
    }
  }

  pub fn write(&mut self, idx: usize, val: u128) {
    return self.get_heap_mut(self.draw).write(idx, val);
  }

  pub fn read(&self, idx: usize) -> u128 {
    return self.get_with(0, U128_NONE, |heap| heap.read(idx));
  }

  pub fn write_disk(&mut self, fid: u128, val: Ptr) {
    return self.get_heap_mut(self.draw).write_disk(fid, val);
  }

  pub fn read_disk(&mut self, fid: u128) -> Option<Ptr> {
    return self.get_with(Some(0), None, |heap| heap.read_disk(fid));
  }

  pub fn read_disk_as_term(&mut self, fid: u128) -> Option<Term> {
    let host = self.read_disk(fid)?;
    let term = readback(self, host);
    Some(term)
  }

  pub fn get_arity(&self, fid: u128) -> u128 {
    if let Some(arity) = self.get_with(None, None, |heap| heap.read_arit(fid)) {
      return arity;
    } else {
      return U128_NONE;
    }
  }

  pub fn set_arity(&mut self, fid: u128, arity: u128) {
    self.get_heap_mut(self.draw).write_arit(fid, arity);
  }

  pub fn get_owner(&self, name: u128) -> u128 {
    if let Some(owner) = self.get_with(None, None, |heap| heap.read_ownr(name)) {
      return owner;
    } else {
      return U128_NONE;
    }
  }

  pub fn set_owner(&mut self, name: u128, owner: u128) {
    self.get_heap_mut(self.draw).write_ownr(name, owner);
  }

  pub fn exists(&self, fid: u128) -> bool {
    if let Some(arity) = self.get_with(None, None, |heap| heap.read_arit(fid)) {
      return true;
    } else if let Some(owner) = self.get_with(None, None, |heap| heap.read_ownr(fid)) {
      return true;
    } else {
      return false;
    }
  }

  pub fn get_dups(&self) -> u128 {
    return self.get_with(0, U128_NONE, |heap| heap.get_dups());
  }

  pub fn set_rwts(&mut self, rwts: u128) {
    self.get_heap_mut(self.draw).set_rwts(rwts);
  }

  pub fn get_rwts(&self) -> u128 {
    return self.get_with(0, U128_NONE, |heap| heap.rwts);
  }

  pub fn set_mana(&mut self, mana: u128) {
    self.get_heap_mut(self.draw).set_mana(mana);
  }

  pub fn get_mana(&self) -> u128 {
    return self.get_with(0, U128_NONE, |heap| heap.mana);
  }

  pub fn set_tick(&mut self, tick: u128) {
    self.get_heap_mut(self.draw).set_tick(tick);
  }

  pub fn get_tick(&self) -> u128 {
    return self.get_with(0, U128_NONE, |heap| heap.tick);
  }

  pub fn set_size(&mut self, size: i128) {
    self.get_heap_mut(self.draw).size = size;
  }

  pub fn get_size(&self) -> i128 {
    return self.get_with(0, I128_NONE, |heap| heap.size);
  }

  pub fn set_next(&mut self, next: u128) {
    self.get_heap_mut(self.draw).next = next;
  }

  pub fn get_next(&self) -> u128 {
    return self.get_with(0, U128_NONE, |heap| heap.next);
  }

  pub fn fresh_dups(&mut self) -> u128 {
    let dups = self.get_dups();
    self.get_heap_mut(self.draw).set_dups(dups + 1);
    return dups & 0x3FFFFFFF;
  }
}

// Attempts to include a heap state on the list of past heap states. It only keeps at most
// `log_16(tick)` heaps in memory, rejecting heaps that it doesn't need to store. It returns:
// - included : Bool             = true if the heap was included, false if it was rejected
// - absorber : Option<Box<u64>> = the index of the dropped heap absorber (if any)
// - deleted  : Option<Box<u64>> = the index of the dropped heap (if any)
// - rollback : Rollback         = the updated rollback object
pub fn rollback_push(elem: u64, back: Arc<Rollback>, depth: u64) -> (bool, Option<u64>, Option<u64>, Arc<Rollback>) {
  if depth >= MAX_HEAPS {
    return (false, None, Some(elem), Arc::new(Rollback::Nil));
  } else {
    match &*back {
      Rollback::Nil => {
        let rollback = Arc::new(Rollback::Cons { keep: 0, life: 0, head: elem, tail: Arc::new(Rollback::Nil) });
        return (true, None, None, rollback);
      }
      Rollback::Cons { keep, life, head, tail } => {
        if *keep == 0xF {
          if *life > 0 {
            let tail = Arc::new(Rollback::Cons { keep: 0, life: life - 1, head: *head, tail: tail.clone() });
            let back = Arc::new(Rollback::Cons { keep: 0, life: 0, head: elem, tail });
            return (true, None, None, back);
          } else {
            let (included, absorber, deleted, tail) = rollback_push(*head, tail.clone(), depth + 1);
            let absorber = if !included { Some(elem) } else { absorber };
            let rollback = Arc::new(Rollback::Cons { keep: 0, life: *life, head: elem, tail });
            return (true, absorber, deleted, rollback);
          }
        } else {
          let rollback = Arc::new(Rollback::Cons { keep: keep + 1, life: *life, head: *head, tail: tail.clone() });
          return (false, None, Some(elem), rollback);
        }
      }
    }
  }
}

pub fn view_rollback(back: &Arc<Rollback>) -> String {
  match &**back {
    Rollback::Nil => {
      return String::new();
    }
    Rollback::Cons { keep, life, head, tail } => {
      return format!("[{:x} {}] {}", keep, head, view_rollback(tail));
    }
  }
}


// Constructors
// ------------

pub fn Var(pos: u128) -> Ptr {
  (VAR * TAG) | pos
}

pub fn Dp0(col: u128, pos: u128) -> Ptr {
  (DP0 * TAG) | (col * EXT) | pos
}

pub fn Dp1(col: u128, pos: u128) -> Ptr {
  (DP1 * TAG) | (col * EXT) | pos
}

pub fn Arg(pos: u128) -> Ptr {
  (ARG * TAG) | pos
}

pub fn Era() -> Ptr {
  ERA * TAG
}

pub fn Lam(pos: u128) -> Ptr {
  (LAM * TAG) | pos
}

pub fn App(pos: u128) -> Ptr {
  (APP * TAG) | pos
}

pub fn Par(col: u128, pos: u128) -> Ptr {
  (SUP * TAG) | (col * EXT) | pos
}

pub fn Op2(ope: u128, pos: u128) -> Ptr {
  (OP2 * TAG) | (ope * EXT) | pos
}

pub fn Num(val: u128) -> Ptr {
  debug_assert!((!NUM_MASK & val) == 0, "Num overflow: `{}`.", val);
  (NUM * TAG) | val
}

pub fn Ctr(fun: u128, pos: u128) -> Ptr {
  debug_assert!(fun < 1 << 72, "Directly calling constructor with too long name: `{}`.", u128_to_name(fun));
  (CTR * TAG) | (fun * EXT) | pos
}

pub fn Fun(fun: u128, pos: u128) -> Ptr {
  debug_assert!(fun < 1 << 72, "Directly calling function with too long name: `{}`.", u128_to_name(fun));
  (FUN * TAG) | (fun * EXT) | pos
}

// Getters
// -------

pub fn get_tag(lnk: Ptr) -> u128 {
  lnk / TAG
}

pub fn get_ext(lnk: Ptr) -> u128 {
  (lnk / EXT) & 0xFF_FFFF_FFFF_FFFF_FFFF
}

pub fn get_val(lnk: Ptr) -> u128 {
  lnk & 0xFFFF_FFFF_FFFF
}

pub fn get_num(lnk: Ptr) -> u128 {
  lnk & 0xFF_FFFF_FFFF_FFFF_FFFF_FFFF_FFFF_FFFF
}

//pub fn get_ari(lnk: Ptr) -> u128 {
  //(lnk / ARI) & 0xF
//}

pub fn get_loc(lnk: Ptr, arg: u128) -> u128 {
  get_val(lnk) + arg
}

// Memory
// ------

pub fn ask_lnk(rt: &Runtime, loc: u128) -> Ptr {
  rt.read(loc as usize)
  //unsafe { *rt.heap.get_unchecked(loc as usize) }
}

pub fn ask_arg(rt: &Runtime, term: Ptr, arg: u128) -> Ptr {
  ask_lnk(rt, get_loc(term, arg))
}

pub fn link(rt: &mut Runtime, loc: u128, lnk: Ptr) -> Ptr {
  rt.write(loc as usize, lnk);
  if get_tag(lnk) <= VAR {
    let pos = get_loc(lnk, get_tag(lnk) & 0x01);
    rt.write(pos as usize, Arg(loc));
  }
  lnk
}

pub fn alloc(rt: &mut Runtime, size: u128) -> u128 {
  if size == 0 {
    return 0;
  } else {
    loop {
      let index = rt.get_next();
      if index <= HEAP_SIZE - size {
        let mut empty = true;
        for i in 0 .. size {
          if rt.read((index + i) as usize) != 0 {
            empty = false;
            break;
          }
        }
        if empty {
          rt.set_next(rt.get_next() + size);
          rt.set_size(rt.get_size() + size as i128);
          return index;
        }
      }
      rt.set_next((fastrand::u64(..) % HEAP_SIZE as u64) as u128);
    }
  }
}

pub fn clear(rt: &mut Runtime, loc: u128, size: u128) {
  //println!("- clear {} {}", loc, size);
  for i in 0 .. size {
    if rt.read((loc + i) as usize) == 0 {
      eprintln!("- clear again {}", loc);
      panic!("clear happened twice");
    }
    rt.write((loc + i) as usize, 0);
  }
  rt.set_size(rt.get_size() - size as i128);
  //rt.free[size as usize].push(loc);
}

pub fn collect(rt: &mut Runtime, term: Ptr) {
  let mut stack : Vec<Ptr> = Vec::new();
  let mut next = term;
  let mut dups : Vec<u128> = Vec::new();
  loop {
    let term = next;
    match get_tag(term) {
      DP0 => {
        link(rt, get_loc(term, 0), Era());
        dups.push(term);
      }
      DP1 => {
        link(rt, get_loc(term, 1), Era());
        dups.push(term);
      }
      VAR => {
        link(rt, get_loc(term, 0), Era());
      }
      LAM => {
        if get_tag(ask_arg(rt, term, 0)) != ERA {
          link(rt, get_loc(ask_arg(rt, term, 0), 0), Era());
        }
        next = ask_arg(rt, term, 1);
        clear(rt, get_loc(term, 0), 2);
        continue;
      }
      APP => {
        stack.push(ask_arg(rt, term, 0));
        next = ask_arg(rt, term, 1);
        clear(rt, get_loc(term, 0), 2);
        continue;
      }
      SUP => {
        stack.push(ask_arg(rt, term, 0));
        next = ask_arg(rt, term, 1);
        clear(rt, get_loc(term, 0), 2);
        continue;
      }
      OP2 => {
        stack.push(ask_arg(rt, term, 0));
        next = ask_arg(rt, term, 1);
        clear(rt, get_loc(term, 0), 2);
        continue;
      }
      NUM => {}
      CTR | FUN => {
        let arity = rt.get_arity(get_ext(term));
        for i in 0 .. arity {
          if i < arity - 1 {
            stack.push(ask_arg(rt, term, i));
          } else {
            next = ask_arg(rt, term, i);
          }
        }
        clear(rt, get_loc(term, 0), arity);
        if arity > 0 {
          continue;
        }
      }
      _ => {}
    }
    if let Some(got) = stack.pop() {
      next = got;
    } else {
      break;
    }
  }
  for dup in dups {
    let fst = ask_arg(rt, dup, 0);
    let snd = ask_arg(rt, dup, 1);
    if get_tag(fst) == ERA && get_tag(snd) == ERA {
      collect(rt, ask_arg(rt, dup, 2));
      clear(rt, get_loc(dup, 0), 3);
    }
  }
}

// Term
// ----

// Counts how many times the free variable 'name' appears inside Term
fn count_uses(term: &Term, name: u128) -> u128 {
  match term {
    Term::Var { name: var_name } => {
      return if name == *var_name { 1 } else { 0 };
    }
    Term::Dup { nam0, nam1, expr, body } => {
      let expr_uses = count_uses(expr, name);
      let body_uses = if name == *nam0 || name == *nam1 { 0 } else { count_uses(body, name) };
      return expr_uses + body_uses;
    }
    Term::Lam { name: lam_name, body } => {
      return if name == *lam_name { 0 } else { count_uses(body, name) };
    }
    Term::App { func, argm } => {
      let func_uses = count_uses(func, name);
      let argm_uses = count_uses(argm, name);
      return func_uses + argm_uses;
    }
    Term::Ctr { name: ctr_name, args } => {
      let mut uses = 0;
      for arg in args {
        uses += count_uses(arg, name);
      }
      return uses;
    }
    Term::Fun { name: fun_name, args } => {
      let mut uses = 0;
      for arg in args {
        uses += count_uses(arg, name);
      }
      return uses;
    }
    Term::Num { numb } => {
      return 0;
    }
    Term::Op2 { oper, val0, val1 } => {
      let val0_uses = count_uses(val0, name);
      let val1_uses = count_uses(val1, name);
      return val0_uses + val1_uses;
    }
  }
}

// Checks if:
// - Every non-erased variable is used exactly once
// - Every erased variable is never used
pub fn is_linear(term: &Term) -> bool {
  match term {
    Term::Var { name: var_name } => {
      return true;
    }
    Term::Dup { nam0, nam1, expr, body } => {
      let expr_linear = is_linear(expr);
      let body_linear
        =  (*nam0 == VAR_NONE || count_uses(body, *nam0) == 1)
        && (*nam1 == VAR_NONE || count_uses(body, *nam1) == 1)
        && is_linear(body);
      return expr_linear && body_linear;
    }
    Term::Lam { name, body } => {
      let body_linear
        =  (*name == VAR_NONE || count_uses(body, *name) == 1)
        && is_linear(body);
      return body_linear;
    }
    Term::App { func, argm } => {
      let func_linear = is_linear(func);
      let argm_linear = is_linear(argm);
      return func_linear && argm_linear;
    }
    Term::Ctr { name: ctr_name, args } => {
      let mut linear = true;
      for arg in args {
        linear = linear && is_linear(arg);
      }
      return linear;
    }
    Term::Fun { name: fun_name, args } => {
      let mut linear = true;
      for arg in args {
        linear = linear && is_linear(arg);
      }
      return linear;
    }
    Term::Num { numb } => {
      return true;
    }
    Term::Op2 { oper, val0, val1 } => {
      let val0_linear = is_linear(val0);
      let val1_linear = is_linear(val1);
      return val0_linear && val1_linear;
    }
  }
}

// Writes a Term represented as a Rust enum on the Runtime's rt.
pub fn create_term(rt: &mut Runtime, term: &Term, loc: u128, vars_data: &mut Map<u128>) -> Ptr {
  fn bind(rt: &mut Runtime, loc: u128, name: u128, lnk: Ptr, vars_data: &mut Map<u128>) {
    //println!("~~ bind {} {}", u128_to_name(name), show_lnk(lnk));
    if name == VAR_NONE {
      link(rt, loc, Era());
    } else {
      let got = vars_data.get(&(name as u64)).map(|x| *x);
      match got {
        Some(got) => {
          vars_data.remove(&(name as u64));
          link(rt, got, lnk);
        }
        None => {
          vars_data.insert(name as u64, lnk);
          link(rt, loc, Era());
        }
      }
    }
  }
  match term {
    Term::Var { name } => {
      //println!("~~ var {} {}", u128_to_name(*name), vars_data.len());
      let got = vars_data.get(&(*name as u64)).map(|x| *x);
      match got {
        Some(got) => {
          vars_data.remove(&(*name as u64));
          return got;
        }
        None => {
          vars_data.insert(*name as u64, loc);
          return Num(0);
        }
      }
    }
    Term::Dup { nam0, nam1, expr, body } => {
      let node = alloc(rt, 3);
      let dupk = rt.fresh_dups();
      bind(rt, node + 0, *nam0, Dp0(dupk, node), vars_data);
      bind(rt, node + 1, *nam1, Dp1(dupk, node), vars_data);
      let expr = create_term(rt, expr, node + 2, vars_data);
      link(rt, node + 2, expr);
      let body = create_term(rt, body, loc, vars_data);
      body
    }
    Term::Lam { name, body } => {
      let node = alloc(rt, 2);
      bind(rt, node + 0, *name, Var(node), vars_data);
      let body = create_term(rt, body, node + 1, vars_data);
      link(rt, node + 1, body);
      Lam(node)
    }
    Term::App { func, argm } => {
      let node = alloc(rt, 2);
      let func = create_term(rt, func, node + 0, vars_data);
      link(rt, node + 0, func);
      let argm = create_term(rt, argm, node + 1, vars_data);
      link(rt, node + 1, argm);
      App(node)
    }
    Term::Fun { name, args } => {
      if args.len() != rt.get_arity(*name) as usize {
        Num(0)
      } else {
        let size = args.len() as u128;
        let node = alloc(rt, size);
        for (i, arg) in args.iter().enumerate() {
          let arg_lnk = create_term(rt, arg, node + i as u128, vars_data);
          link(rt, node + i as u128, arg_lnk);
        }
        Fun(*name, node)
      }
    }
    Term::Ctr { name, args } => {
      if args.len() != rt.get_arity(*name) as usize {
        Num(0)
      } else {
        let size = args.len() as u128;
        let node = alloc(rt, size);
        for (i, arg) in args.iter().enumerate() {
          let arg_lnk = create_term(rt, arg, node + i as u128, vars_data);
          link(rt, node + i as u128, arg_lnk);
        }
        Ctr(*name, node)
      }
    }
    Term::Num { numb } => {
      // TODO: assert numb size
      Num(*numb as u128)
    }
    Term::Op2 { oper, val0, val1 } => {
      let node = alloc(rt, 2);
      let val0 = create_term(rt, val0, node + 0, vars_data);
      link(rt, node + 0, val0);
      let val1 = create_term(rt, val1, node + 1, vars_data);
      link(rt, node + 1, val1);
      Op2(*oper, node)
    }
  }
}

// Given a vector of rules (lhs/rhs pairs), builds the Func object
pub fn build_func(func: &Vec<Rule>, debug: bool) -> Option<CompFunc> {
  // If there are no rules, return none
  if func.len() == 0 {
    if debug {
      println!("  - failed to build function: no rules");
    }
    return None;
  }

  // Find the function arity
  let arity;
  if let Term::Fun { args, .. } = &func[0].lhs {
    arity = args.len() as u128;
  } else {
    if debug {
      println!("  - failed to build function: left-hand side must be !(Fun ...)");
    }
    return None;
  }

  // The resulting vector
  let mut comp_rules = Vec::new();

  // A vector with the indices that are strict
  let mut strict = vec![false; arity as usize];

  // For each rule (lhs/rhs pair)
  for rule_index in 0 .. func.len() {
    let rule = &func[rule_index];

    // Validates that:
    // - the same lhs variable names aren't defined twice or more
    // - lhs variables are used linearly on the rhs
    let mut seen : HashSet<u128> = HashSet::new();
    fn check_var(name: u128, body: &Term, seen: &mut HashSet<u128>) -> bool {
      if seen.contains(&name) {
        return false;
      } else if name == VAR_NONE {
        return true;
      } else {
        seen.insert(name);
        return count_uses(body, name) == 1;
      }
    }

    let mut cond = Vec::new();
    let mut vars = Vec::new();
    let mut eras = Vec::new();

    // If the lhs is a Fun
    if let Term::Fun { ref name, ref args } = rule.lhs {

      // If there is an arity mismatch, return None
      if args.len() as u128 != arity {
        if debug {
          println!("  - failed to build function: arity mismatch on rule {}", rule_index);
        }
        return None;
      }

      // For each lhs argument
      for i in 0 .. args.len() as u128 {
        
        match &args[i as usize] {
          // If it is a constructor...
          Term::Ctr { name: arg_name, args: arg_args } => {
            strict[i as usize] = true;
            cond.push(Ctr(*arg_name, 0)); // adds its matching condition
            eras.push((i, arg_args.len() as u128)); // marks its index and arity for freeing
            // For each of its fields...
            for j in 0 .. arg_args.len() as u128 {
              // If it is a variable...
              if let Term::Var { name } = arg_args[j as usize] {
                if !check_var(name, &rule.rhs, &mut seen) {
                  if debug {
                    println!("  - failed to build function: non-linear variable '{}', on rule {}, argument {}:\n    {} = {}", u128_to_name(name), rule_index, i, view_term(&rule.lhs), view_term(&rule.rhs));
                  }
                  return None;
                } else {
                  vars.push(Var { name, param: i, field: Some(j), erase: name == VAR_NONE }); // add its location
                }
              // Otherwise..
              } else {
                if debug {
                  println!("  - failed to build function: nested match on rule {}, argument {}:\n    {} = {}", rule_index, i, view_term(&rule.lhs), view_term(&rule.rhs));
                }
                return None; // return none, because we don't allow nested matches
              }
            }
          }
          // If it is a number...
          Term::Num { numb: arg_numb } => {
            strict[i as usize] = true;
            cond.push(Num(*arg_numb as u128)); // adds its matching condition
          }
          // If it is a variable...
          Term::Var { name: arg_name } => {
            if !check_var(*arg_name, &rule.rhs, &mut seen) {
              if debug {
                println!("  - failed to build function: non-linear variable '{}', on rule {}, argument {}:\n    {} = {}", u128_to_name(*arg_name), rule_index, i, view_term(&rule.lhs), view_term(&rule.rhs));
              }
              return None;
            } else {
              vars.push(Var { name: *arg_name, param: i, field: None, erase: *arg_name == VAR_NONE }); // add its location
              cond.push(0); // it has no matching condition
            }
          }
          _ => {
            if debug {
              println!("  - failed to build function: unsupported match on rule {}, argument {}:\n    {} = {}", rule_index, i, view_term(&rule.lhs), view_term(&rule.rhs));
            }
            return None;
          }
        }
      }

    // If lhs isn't a Ctr, return None
    } else {
      if debug {
        println!("  - failed to build function: left-hand side isn't a constructor, on rule {}:\n    {} = {}", rule_index, view_term(&rule.lhs), view_term(&rule.rhs));
      }
      return None;
    }

    // Creates the rhs body
    let body = rule.rhs.clone();

    // Adds the rule to the result vector
    comp_rules.push(CompRule { cond, vars, eras, body });
  }

  // Builds the redux object, with the index of strict arguments
  let mut redux = Vec::new();
  for i in 0 .. strict.len() {
    if strict[i] {
      redux.push(i as u128);
    }
  }

  return Some(CompFunc {
    func: func.clone(),
    arity,
    redux,
    rules: comp_rules,
  });
}

pub fn create_app(rt: &mut Runtime, func: Ptr, argm: Ptr) -> Ptr {
  let node = alloc(rt, 2);
  link(rt, node + 0, func);
  link(rt, node + 1, argm);
  App(node)
}

pub fn create_fun(rt: &mut Runtime, fun: u128, args: &[Ptr]) -> Ptr {
  let node = alloc(rt, args.len() as u128);
  for i in 0 .. args.len() {
    link(rt, node + i as u128, args[i]);
  }
  Fun(fun, node)
}

pub fn alloc_lnk(rt: &mut Runtime, term: Ptr) -> u128 {
  let loc = alloc(rt, 1);
  link(rt, loc, term);
  return loc;
}

pub fn alloc_app(rt: &mut Runtime, func: Ptr, argm: Ptr) -> u128 {
  let app = create_app(rt, func, argm);
  return alloc_lnk(rt, app);
}

pub fn alloc_fun(rt: &mut Runtime, fun: u128, args: &[Ptr]) -> u128 {
  let fun = create_fun(rt, fun, args);
  return alloc_lnk(rt, fun);
}

// Reduction
// ---------

pub fn subst(rt: &mut Runtime, lnk: Ptr, val: Ptr) {
  if get_tag(lnk) != ERA {
    link(rt, get_loc(lnk, 0), val);
  } else {
    collect(rt, val);
  }
}

pub fn reduce(rt: &mut Runtime, root: u128, mana: u128) -> Option<Ptr> {
  let mut vars_data: Map<u128> = init_map();

  let mut stack: Vec<u128> = Vec::new();

  let mut init = 1;
  let mut host = root;

  let mut func_val : Option<CompFunc>;
  let mut func_ref : Option<&mut CompFunc>;

  loop {
    let term = ask_lnk(rt, host);

    if rt.get_mana() > mana {
      return None;
    }

    //if true {
      // println!("------------------------");
      // println!("{}", show_term(rt, ask_lnk(rt, root), Some(term)));
    //}

    if init == 1 {
      match get_tag(term) {
        APP => {
          stack.push(host);
          init = 1;
          host = get_loc(term, 0);
          continue;
        }
        DP0 | DP1 => {
          stack.push(host);
          host = get_loc(term, 2);
          continue;
        }
        OP2 => {
          stack.push(host);
          stack.push(get_loc(term, 1) | 0x80000000);
          host = get_loc(term, 0);
          continue;
        }
        FUN => {
          let fun = get_ext(term);
          let ari = rt.get_arity(fun);
          if let Some(func) = &rt.get_func(fun) {
            if ari == func.arity {
              if func.redux.len() == 0 {
                init = 0;
              } else {
                stack.push(host);
                for (i, redux) in func.redux.iter().enumerate() {
                  if i < func.redux.len() - 1 {
                    stack.push(get_loc(term, *redux) | 0x80000000);
                  } else {
                    host = get_loc(term, *redux);
                  }
                }
              }
              continue;
            }
          }
        }
        _ => {}
      }
    } else {
      match get_tag(term) {
        APP => {
          let arg0 = ask_arg(rt, term, 0);
          // (@x(body) a)
          // ------------ APP-LAM
          // x <- a
          // body
          if get_tag(arg0) == LAM {
            //println!("app-lam");
            rt.set_mana(rt.get_mana() + AppLamMana());
            rt.set_rwts(rt.get_rwts() + 1);
            subst(rt, ask_arg(rt, arg0, 0), ask_arg(rt, term, 1));
            let _done = link(rt, host, ask_arg(rt, arg0, 1));
            clear(rt, get_loc(term, 0), 2);
            clear(rt, get_loc(arg0, 0), 2);
            init = 1;
            continue;
          }
          // ({a b} c)
          // ----------------- APP-SUP
          // dup x0 x1 = c
          // {(a x0) (b x1)}
          if get_tag(arg0) == SUP {
            //println!("app-sup");
            rt.set_mana(rt.get_mana() + AppSupMana());
            rt.set_rwts(rt.get_rwts() + 1);
            let app0 = get_loc(term, 0);
            let app1 = get_loc(arg0, 0);
            let let0 = alloc(rt, 3);
            let par0 = alloc(rt, 2);
            link(rt, let0 + 2, ask_arg(rt, term, 1));
            link(rt, app0 + 1, Dp0(get_ext(arg0), let0));
            link(rt, app0 + 0, ask_arg(rt, arg0, 0));
            link(rt, app1 + 0, ask_arg(rt, arg0, 1));
            link(rt, app1 + 1, Dp1(get_ext(arg0), let0));
            link(rt, par0 + 0, App(app0));
            link(rt, par0 + 1, App(app1));
            let done = Par(get_ext(arg0), par0);
            link(rt, host, done);
          }
        }
        DP0 | DP1 => {
          let arg0 = ask_arg(rt, term, 2);
          // dup r s = @x(f)
          // --------------- DUP-LAM
          // dup f0 f1 = f
          // r <- @x0(f0)
          // s <- @x1(f1)
          // x <- {x0 x1}
          if get_tag(arg0) == LAM {
            //println!("dup-lam");
            rt.set_mana(rt.get_mana() + DupLamMana());
            rt.set_rwts(rt.get_rwts() + 1);
            let let0 = get_loc(term, 0);
            let par0 = get_loc(arg0, 0);
            let lam0 = alloc(rt, 2);
            let lam1 = alloc(rt, 2);
            link(rt, let0 + 2, ask_arg(rt, arg0, 1));
            link(rt, par0 + 1, Var(lam1));
            let arg0_arg_0 = ask_arg(rt, arg0, 0);
            link(rt, par0 + 0, Var(lam0));
            subst(rt, arg0_arg_0, Par(get_ext(term), par0));
            let term_arg_0 = ask_arg(rt, term, 0);
            link(rt, lam0 + 1, Dp0(get_ext(term), let0));
            subst(rt, term_arg_0, Lam(lam0));
            let term_arg_1 = ask_arg(rt, term, 1);
            link(rt, lam1 + 1, Dp1(get_ext(term), let0));
            subst(rt, term_arg_1, Lam(lam1));
            let done = Lam(if get_tag(term) == DP0 { lam0 } else { lam1 });
            link(rt, host, done);
            init = 1;
            continue;
          // dup x y = {a b}
          // --------------- DUP-SUP-E
          // x <- a
          // y <- b
          } else if get_tag(arg0) == SUP {
            if get_ext(term) == get_ext(arg0) {
              //println!("dup-sup-e");
              rt.set_mana(rt.get_mana() + DupSupMana());
              rt.set_rwts(rt.get_rwts() + 1);
              subst(rt, ask_arg(rt, term, 0), ask_arg(rt, arg0, 0));
              subst(rt, ask_arg(rt, term, 1), ask_arg(rt, arg0, 1));
              let _done = link(rt, host, ask_arg(rt, arg0, if get_tag(term) == DP0 { 0 } else { 1 }));
              clear(rt, get_loc(term, 0), 3);
              clear(rt, get_loc(arg0, 0), 2);
              init = 1;
              continue;
            // dup x y = {a b}
            // ----------------- DUP-SUP-D
            // x <- {xA xB}
            // y <- {yA yB}
            // dup xA yA = a
            // dup xB yB = b
            } else {
              //println!("dup-sup-d");
              rt.set_mana(rt.get_mana() + DupDupMana());
              rt.set_rwts(rt.get_rwts() + 1);
              let par0 = alloc(rt, 2);
              let let0 = get_loc(term, 0);
              let par1 = get_loc(arg0, 0);
              let let1 = alloc(rt, 3);
              link(rt, let0 + 2, ask_arg(rt, arg0, 0));
              link(rt, let1 + 2, ask_arg(rt, arg0, 1));
              let term_arg_0 = ask_arg(rt, term, 0);
              let term_arg_1 = ask_arg(rt, term, 1);
              link(rt, par1 + 0, Dp1(get_ext(term), let0));
              link(rt, par1 + 1, Dp1(get_ext(term), let1));
              link(rt, par0 + 0, Dp0(get_ext(term), let0));
              link(rt, par0 + 1, Dp0(get_ext(term), let1));
              subst(rt, term_arg_0, Par(get_ext(arg0), par0));
              subst(rt, term_arg_1, Par(get_ext(arg0), par1));
              let done = Par(get_ext(arg0), if get_tag(term) == DP0 { par0 } else { par1 });
              link(rt, host, done);
            }
          // dup x y = N
          // ----------- DUP-NUM
          // x <- N
          // y <- N
          // ~
          } else if get_tag(arg0) == NUM {
            //println!("dup-num");
            rt.set_mana(rt.get_mana() + DupNumMana());
            rt.set_rwts(rt.get_rwts() + 1);
            subst(rt, ask_arg(rt, term, 0), arg0);
            subst(rt, ask_arg(rt, term, 1), arg0);
            clear(rt, get_loc(term, 0), 3);
            let _done = arg0;
            link(rt, host, arg0);
          // dup x y = (K a b c ...)
          // ----------------------- DUP-CTR
          // dup a0 a1 = a
          // dup b0 b1 = b
          // dup c0 c1 = c
          // ...
          // x <- (K a0 b0 c0 ...)
          // y <- (K a1 b1 c1 ...)
          } else if get_tag(arg0) == CTR {
            //println!("dup-ctr");
            let func = get_ext(arg0);
            let arit = rt.get_arity(func);
            rt.set_mana(rt.get_mana() + DupCtrMana(arit));
            rt.set_rwts(rt.get_rwts() + 1);
            if arit == 0 {
              subst(rt, ask_arg(rt, term, 0), Ctr(func, 0));
              subst(rt, ask_arg(rt, term, 1), Ctr(func, 0));
              clear(rt, get_loc(term, 0), 3);
              let _done = link(rt, host, Ctr(func, 0));
            } else {
              let ctr0 = get_loc(arg0, 0);
              let ctr1 = alloc(rt, arit);
              for i in 0..arit - 1 {
                let leti = alloc(rt, 3);
                link(rt, leti + 2, ask_arg(rt, arg0, i));
                link(rt, ctr0 + i, Dp0(get_ext(term), leti));
                link(rt, ctr1 + i, Dp1(get_ext(term), leti));
              }
              let leti = get_loc(term, 0);
              link(rt, leti + 2, ask_arg(rt, arg0, arit - 1));
              let term_arg_0 = ask_arg(rt, term, 0);
              link(rt, ctr0 + arit - 1, Dp0(get_ext(term), leti));
              subst(rt, term_arg_0, Ctr(func, ctr0));
              let term_arg_1 = ask_arg(rt, term, 1);
              link(rt, ctr1 + arit - 1, Dp1(get_ext(term), leti));
              subst(rt, term_arg_1, Ctr(func, ctr1));
              let done = Ctr(func, if get_tag(term) == DP0 { ctr0 } else { ctr1 });
              link(rt, host, done);
            }
          // dup x y = *
          // ----------- DUP-ERA
          // x <- *
          // y <- *
          } else if get_tag(arg0) == ERA {
            //println!("dup-era");
            rt.set_mana(rt.get_mana() + DupEraMana());
            rt.set_rwts(rt.get_rwts() + 1);
            subst(rt, ask_arg(rt, term, 0), Era());
            subst(rt, ask_arg(rt, term, 1), Era());
            link(rt, host, Era());
            clear(rt, get_loc(term, 0), 3);
            init = 1;
            continue;
          }
        }
        OP2 => {
          let arg0 = ask_arg(rt, term, 0);
          let arg1 = ask_arg(rt, term, 1);
          // (+ a b)
          // --------- OP2-NUM
          // add(a, b)
          if get_tag(arg0) == NUM && get_tag(arg1) == NUM {
            // eprintln!("op2-num");
            let op  = get_ext(term);
            let a_u = get_num(arg0);
            let b_u = get_num(arg1);
            let res = match op {
              // U120
              ADD => a_u.wrapping_add(b_u) & NUM_MASK,
              SUB => a_u.wrapping_sub(b_u) & NUM_MASK,
              MUL => a_u.wrapping_mul(b_u) & NUM_MASK,
              DIV => a_u.wrapping_div(b_u) & NUM_MASK,
              MOD => a_u.wrapping_rem(b_u) & NUM_MASK,
              AND => (a_u &  b_u) & NUM_MASK,
              OR  => (a_u |  b_u) & NUM_MASK,
              XOR => (a_u ^  b_u) & NUM_MASK,
              SHL => a_u.wrapping_shl(b_u as u32) & NUM_MASK,
              SHR => a_u.wrapping_shr(b_u as u32) & NUM_MASK,
              LTN => u128::from(a_u <  b_u),
              LTE => u128::from(a_u <= b_u),
              EQL => u128::from(a_u == b_u),
              GTE => u128::from(a_u >= b_u),
              GTN => u128::from(a_u >  b_u),
              NEQ => u128::from(a_u != b_u),
              _ => panic!("Invalid operation!"),
            };
            let done = Num(res);
            clear(rt, get_loc(term, 0), 2);
            link(rt, host, done);
          // (+ {a0 a1} b)
          // --------------------- OP2-SUP-0
          // let b0 b1 = b
          // {(+ a0 b0) (+ a1 b1)}
          } else if get_tag(arg0) == SUP {
            //println!("op2-sup-0");
            rt.set_mana(rt.get_mana() + Op2SupMana());
            rt.set_rwts(rt.get_rwts() + 1);
            let op20 = get_loc(term, 0);
            let op21 = get_loc(arg0, 0);
            let let0 = alloc(rt, 3);
            let par0 = alloc(rt, 2);
            link(rt, let0 + 2, arg1);
            link(rt, op20 + 1, Dp0(get_ext(arg0), let0));
            link(rt, op20 + 0, ask_arg(rt, arg0, 0));
            link(rt, op21 + 0, ask_arg(rt, arg0, 1));
            link(rt, op21 + 1, Dp1(get_ext(arg0), let0));
            link(rt, par0 + 0, Op2(get_ext(term), op20));
            link(rt, par0 + 1, Op2(get_ext(term), op21));
            let done = Par(get_ext(arg0), par0);
            link(rt, host, done);
          // (+ a {b0 b1})
          // --------------- OP2-SUP-1
          // dup a0 a1 = a
          // {(+ a0 b0) (+ a1 b1)}
          } else if get_tag(arg1) == SUP {
            //println!("op2-sup-1");
            rt.set_mana(rt.get_mana() + Op2SupMana());
            rt.set_rwts(rt.get_rwts() + 1);
            let op20 = get_loc(term, 0);
            let op21 = get_loc(arg1, 0);
            let let0 = alloc(rt, 3);
            let par0 = alloc(rt, 2);
            link(rt, let0 + 2, arg0);
            link(rt, op20 + 0, Dp0(get_ext(arg1), let0));
            link(rt, op20 + 1, ask_arg(rt, arg1, 0));
            link(rt, op21 + 1, ask_arg(rt, arg1, 1));
            link(rt, op21 + 0, Dp1(get_ext(arg1), let0));
            link(rt, par0 + 0, Op2(get_ext(term), op20));
            link(rt, par0 + 1, Op2(get_ext(term), op21));
            let done = Par(get_ext(arg1), par0);
            link(rt, host, done);
          }
        }
        FUN => {

          fn call_function(rt: &mut Runtime, func: Arc<CompFunc>, host: u128, term: Ptr, mana: u128, vars_data: &mut Map<u128>) -> Option<bool> {
            // For each argument, if it is a redex and a SUP, apply the cal_par rule
            for idx in &func.redux {
              // (F {a0 a1} b c ...)
              // ------------------- FUN-SUP
              // dup b0 b1 = b
              // dup c0 c1 = c
              // ...
              // {(F a0 b0 c0 ...) (F a1 b1 c1 ...)}
              if get_tag(ask_arg(rt, term, *idx)) == SUP {
                //println!("fun-sup");
                let funx = get_ext(term);
                let arit = rt.get_arity(funx);
                rt.set_mana(rt.get_mana() + FunSupMana(arit));
                rt.set_rwts(rt.get_rwts() + 1);
                let argn = ask_arg(rt, term, *idx);
                let fun0 = get_loc(term, 0);
                let fun1 = alloc(rt, arit);
                let par0 = get_loc(argn, 0);
                for i in 0..arit {
                  if i != *idx {
                    let leti = alloc(rt, 3);
                    let argi = ask_arg(rt, term, i);
                    link(rt, fun0 + i, Dp0(get_ext(argn), leti));
                    link(rt, fun1 + i, Dp1(get_ext(argn), leti));
                    link(rt, leti + 2, argi);
                  } else {
                    link(rt, fun0 + i, ask_arg(rt, argn, 0));
                    link(rt, fun1 + i, ask_arg(rt, argn, 1));
                  }
                }
                link(rt, par0 + 0, Fun(funx, fun0));
                link(rt, par0 + 1, Fun(funx, fun1));
                let done = Par(get_ext(argn), par0);
                link(rt, host, done);
                return Some(true);
              }
            }
            // For each rule condition vector
            for rule in &func.rules {
              // Check if the rule matches
              let mut matched = true;
              //println!("- matching rule");
              // Tests each rule condition (ex: `get_tag(args[0]) == SUCC`)
              for i in 0 .. rule.cond.len() as u128 {
                let cond = rule.cond[i as usize];
                match get_tag(cond) {
                  NUM => {
                    //println!("Didn't match because of NUM. i={} {} {}", i, get_val(ask_arg(rt, term, i)), get_val(cond));
                    let same_tag = get_tag(ask_arg(rt, term, i)) == NUM;
                    let same_val = get_val(ask_arg(rt, term, i)) == get_val(cond);
                    matched = matched && same_tag && same_val;
                  }
                  CTR => {
                    //println!("Didn't match because of CTR. i={} {} {}", i, get_tag(ask_arg(rt, term, i)), get_val(cond));
                    let same_tag = get_tag(ask_arg(rt, term, i)) == CTR;
                    let same_ext = get_ext(ask_arg(rt, term, i)) == get_ext(cond);
                    matched = matched && same_tag && same_ext;
                  }
                  _ => {}
                }
              }
              // (user-defined)
              // -------------- FUN-CTR
              // (user-defined)
              // If all conditions are satisfied, the rule matched, so we must apply it
              if matched {
                //println!("fun-ctr");
                //println!("- matched");
                // Increments the gas count
                rt.set_mana(rt.get_mana() + FunCtrMana(&rule.body));
                rt.set_rwts(rt.get_rwts() + 1);
                // Gathers matched variables
                //let mut vars = vec![None; 16]; // FIXME: pre-alloc statically
                for (i, rule_var) in rule.vars.iter().enumerate() {
                  let mut var = term;
                  var = ask_arg(rt, var, rule_var.param);
                  if let Some(field) = rule_var.field {
                    var = ask_arg(rt, var, field);
                  }
                  //eprintln!("~~ set {} {}", u128_to_name(rule_var.name), show_lnk(var));
                  if !rule_var.erase {
                    vars_data.insert(rule_var.name as u64, var);
                  } else {
                    // Collects unused argument
                    collect(rt, var);
                  }
                }
                // Builds the right-hand side term (ex: `(Succ (Add a b))`)
                //println!("-- vars: {:?}", vars);
                let done = create_term(rt, &rule.body, host, vars_data);
                // Links the host location to it
                link(rt, host, done);
                // Clears the matched ctrs (the `(Succ ...)` and the `(Add ...)` ctrs)
                for (eras_index, eras_arity) in &rule.eras {
                  clear(rt, get_loc(ask_arg(rt, term, *eras_index), 0), *eras_arity);
                }
                clear(rt, get_loc(term, 0), func.arity);
                // // Collects unused variables (none in this example)
                // for i in 0 .. rule.vars.len() {
                //   if rule.vars[i].erase {
                //     if let Some(var) = vars_data.get(&(i as u64)) {
                //       collect(rt, *var, mana)?;
                //     }
                //   }
                // }
                return Some(true);
              }
            }
            // ?? clear vars_data ?
            return Some(false);
          }

          let fun = get_ext(term);
          if let Some(func) = rt.get_func(fun) {
            if call_function(rt, func, host, term, mana, &mut vars_data)? {
              init = 1;
              continue;
            }
          }

        }
        _ => {}
      }
    }

    if let Some(item) = stack.pop() {
      init = item >> 31;
      host = item & 0x7FFFFFFF;
      continue;
    }

    break;
  }

  // FIXME: remove this when Runtime is split (see above)
  //rt.get_heap_mut(self.curr).file = file;

  return Some(ask_lnk(rt, root));
}

/// Evaluates redexes iteratively. This is used to save space before storing a term, since,
/// otherwise, chunks would grow indefinitely due to lazy evaluation. It does not reduce the term to
/// normal form, though, since it stops on whnfs. If it did, then storing a state wouldn't be O(1),
/// since it would require passing over the entire state.
pub fn compute_at(rt: &mut Runtime, host: u128, mana: u128) -> Option<Ptr> {
  enum StackItem {
    LinkResolver(u128),
    Host(u128, u128)
  }
  let mut stack = vec![StackItem::Host(host, mana)];
  let mut output = vec![];
  while !stack.is_empty() {
    let item = stack.pop().unwrap();
    match item {
      StackItem::Host(host, mana) => {
        let term = ask_lnk(rt, host);
        let norm = reduce(rt, host, mana)?;

        if term == norm {
          output.push(Some(term));
        } else {
          match get_tag(norm) {
            LAM => {
              let loc_1 = get_loc(norm, 1);
              stack.push(StackItem::LinkResolver(loc_1));
              stack.push(StackItem::Host(loc_1, mana));
            }
            APP => {
              let loc_0 = get_loc(norm, 0);
              let loc_1 = get_loc(norm, 1);
              stack.push(StackItem::LinkResolver(loc_1));
              stack.push(StackItem::Host(loc_1, mana));
              stack.push(StackItem::LinkResolver(loc_0));
              stack.push(StackItem::Host(loc_0, mana));
            }
            SUP => {
              let loc_0 = get_loc(norm, 0);
              let loc_1 = get_loc(norm, 1);
              stack.push(StackItem::LinkResolver(loc_1));
              stack.push(StackItem::Host(loc_1, mana));
              stack.push(StackItem::LinkResolver(loc_0));
              stack.push(StackItem::Host(loc_0, mana));
            }
            DP0 => {
              let loc_2 = get_loc(norm, 2);
              stack.push(StackItem::LinkResolver(loc_2));
              stack.push(StackItem::Host(loc_2, mana));
            }
            DP1 => {
              let loc_2 = get_loc(norm, 2);
              stack.push(StackItem::LinkResolver(loc_2));
              stack.push(StackItem::Host(loc_2, mana));
            }
            CTR | FUN => {
              for i in (0..rt.get_arity(get_ext(norm))).rev() {
                let loc_i = get_loc(norm, i);
                stack.push(StackItem::LinkResolver(loc_i));
                stack.push(StackItem::Host(loc_i, mana));
              }
            }
            _ => {}
          };
          output.push(Some(norm));
        }
      },
      StackItem::LinkResolver(loc) => {
        match output.pop() {
          Some(lnk) => {
            if let Some(lnk) = lnk {
              link(rt, loc, lnk);
            }
          }
          None => panic!("No term to resolve link"),
        }
      }
    }
  }

  output.pop().unwrap()
}

// Debug
// -----

pub fn show_lnk(x: Ptr) -> String {
  if x == 0 {
    String::from("~")
  } else {
    let tag = get_tag(x);
    let ext = get_ext(x);
    let val = get_val(x);
    let tgs = match tag {
      DP0 => "DP0",
      DP1 => "DP1",
      VAR => "VAR",
      ARG => "ARG",
      ERA => "ERA",
      LAM => "LAM",
      APP => "APP",
      SUP => "SUP",
      CTR => "CTR",
      FUN => "FUN",
      OP2 => "OP2",
      NUM => "NUM",
      _   => "?",
    };
    format!("{}:{}:{:x}", tgs, u128_to_name(ext), val)
  }
}

pub fn show_rt(rt: &Runtime) -> String {
  let mut s: String = String::new();
  for i in 0..32 {
    // pushes to the string
    s.push_str(&format!("{:x} | ", i));
    s.push_str(&show_lnk(rt.read(i)));
    s.push('\n');
  }
  s
}

// TODO: this should be renamed to "readback", and should return a term instead of a string. 
pub fn show_term(rt: &Runtime, term: Ptr, focus: Option<u128>) -> String {
  enum StackItem {
    Term(Ptr),
    Str(String),
  }
  let mut names: HashMap<u128, String> = HashMap::new();
  fn find_lets(
    rt: &Runtime,
    term: Ptr,
    names: &mut HashMap<u128, String>,
    focus: Option<u128>
  ) -> String {
    let mut lets: HashMap<u128, u128> = HashMap::new();
    let mut kinds: HashMap<u128, u128> = HashMap::new();
    let mut count: u128 = 0;
    let mut stack = vec![term];
    let mut text = String::new();
    while !stack.is_empty() { 
      let term = stack.pop().unwrap();
      match get_tag(term) {
        LAM => {
          names.insert(get_loc(term, 0), format!("{}", count));
          count += 1;
          stack.push(ask_arg(rt, term, 1));
        }
        APP => {
          stack.push(ask_arg(rt, term, 1));
          stack.push(ask_arg(rt, term, 0));
        }
        SUP => {
          stack.push(ask_arg(rt, term, 1));
          stack.push(ask_arg(rt, term, 0));
        }
        DP0 => {
          if let hash_map::Entry::Vacant(e) = lets.entry(get_loc(term, 0)) {
            names.insert(get_loc(term, 0), format!("{}", count));
            count += 1;
            kinds.insert(get_loc(term, 0), get_ext(term));
            e.insert(get_loc(term, 0));
            stack.push(ask_arg(rt, term, 2));
          }
        }
        DP1 => {
          if let hash_map::Entry::Vacant(e) = lets.entry(get_loc(term, 0)) {
            names.insert(get_loc(term, 0), format!("{}", count));
            count += 1;
            kinds.insert(get_loc(term, 0), get_ext(term));
            e.insert(get_loc(term, 0));
            stack.push(ask_arg(rt, term, 2));
          }
        }
        OP2 => {
          stack.push(ask_arg(rt, term, 1));
          stack.push(ask_arg(rt, term, 0));
        }
        CTR | FUN => {
          let arity = rt.get_arity(get_ext(term));
          for i in (0..arity).rev() {
            stack.push(ask_arg(rt, term, i));
          }
        }
        _ => {}
      }
    }

    for (_key, pos) in lets {
      // todo: reverse
      let what = String::from("?h");
      //let kind = kinds.get(&key).unwrap_or(&0);
      let name = names.get(&pos).unwrap_or(&what);
      let nam0 = if ask_lnk(rt, pos + 0) == Era() { String::from("*") } else { format!("a{}", name) };
      let nam1 = if ask_lnk(rt, pos + 1) == Era() { String::from("*") } else { format!("b{}", name) };
      text.push_str(&format!("dup {} {} = {};\n", nam0, nam1, go(rt, ask_lnk(rt, pos + 2), &names, focus)));
    }
    text
  }

  fn go(rt: &Runtime, term: Ptr, names: &HashMap<u128, String>, focus: Option<u128>) -> String {
    let mut stack = vec![StackItem::Term(term)];
    let mut output = Vec::new();
    while !stack.is_empty() {
      let item = stack.pop().unwrap();
      match item {
        StackItem::Str(txt) => {
          output.push(txt);
        },
        StackItem::Term(term) => {
          if let Some(focus) = focus {
            if focus == term {
              output.push("$".to_string());
            }
          }
          match get_tag(term) {
            DP0 => {
              output.push(format!("a{}", names.get(&get_loc(term, 0)).unwrap_or(&String::from("?a"))));
            }
            DP1 => {
              output.push(format!("b{}", names.get(&get_loc(term, 0)).unwrap_or(&String::from("?b"))));
            }
            VAR => {
              output.push(format!("x{}", names.get(&get_loc(term, 0)).unwrap_or(&String::from("?c"))));
            }
            LAM => {
              let name = format!("x{}", names.get(&get_loc(term, 0)).unwrap_or(&String::from("?")));
              output.push(format!("@{}", name));
              stack.push(StackItem::Term(ask_arg(rt, term, 1)));
            }
            APP => {
              output.push("(".to_string());
              stack.push(StackItem::Str(")".to_string()));
              stack.push(StackItem::Term(ask_arg(rt, term, 1)));
              stack.push(StackItem::Str(" ".to_string()));
              stack.push(StackItem::Term(ask_arg(rt, term, 0)));
            }
            SUP => {
              output.push("{".to_string());
              stack.push(StackItem::Str("}".to_string()));
              //let kind = get_ext(term);
              stack.push(StackItem::Term(ask_arg(rt, term, 1)));
              stack.push(StackItem::Str(" ".to_string()));
              stack.push(StackItem::Term(ask_arg(rt, term, 0)));
            }
            OP2 => {
              let oper = get_ext(term);
              let symb = match oper {
                ADD => "+",
                SUB => "-",
                MUL => "*",
                DIV => "/",
                MOD => "%",
                AND => "&",
                OR  => "|",
                XOR => "^",
                SHL => "<<",
                SHR => ">>",
                LTN => "<",
                LTE => "<=",
                EQL => "=",
                GTE => ">=",
                GTN => ">",
                NEQ => "!=",
                _        => "?",
              };
              output.push(format!("({}", symb));
              stack.push(StackItem::Str(")".to_string()));
              stack.push(StackItem::Term(ask_arg(rt, term, 1)));
              stack.push(StackItem::Str(" ".to_string()));
              stack.push(StackItem::Term(ask_arg(rt, term, 0)));
            }
            NUM => {
              let numb = get_num(term);
              output.push(format!("#{}", numb));
            }
            CTR => {
              let name = get_ext(term);
              let mut arit = rt.get_arity(name);
              let mut name = view_name(name);
              // Pretty print names
              if name == "Name" && arit == 1 {
                let arg = ask_arg(rt, term, 0);
                if get_tag(arg) == NUM {
                  name = format!("Name '{}'", view_name(get_num(arg)));
                  arit = 0; // erase arit to avoid for
                }
              }
              output.push(format!("{{{}", name));
              stack.push(StackItem::Str("}".to_string()));
              
              for i in (0..arit).rev() {
                stack.push(StackItem::Term(ask_arg(rt, term, i)));
                stack.push(StackItem::Str(" ".to_string()));
      
              }
            }
            FUN => {
              let func = get_ext(term);
              output.push(format!("({}", u128_to_name(func)));
              stack.push(StackItem::Str(")".to_string()));
              let arit = rt.get_arity(func);
              for i in (0..arit).rev() {
                stack.push(StackItem::Term(ask_arg(rt, term, i)));
                stack.push(StackItem::Str(" ".to_string()));
              }
            }
            ERA => {
              output.push(String::from("*"));
            }
            _ => output.push(format!("?g({})", get_tag(term))),
          }
        }
        }
      }

    let res = output.join("");
    return res;

  }

  let mut text = find_lets(rt, term, &mut names, focus);
  text.push_str( &go(rt, term, &names, focus));
  text
}

pub fn readback(rt: &Runtime, term: Ptr) -> Term {
  enum StackItem {
    Term(Ptr),
    Resolver(Ptr),
  }
  let mut names: HashMap<u128, String> = HashMap::new();
  fn dups(
    rt: &Runtime,
    term: Ptr,
    names: &mut HashMap<u128, String>,
  ) -> Term {
    let mut lets: HashMap<u128, u128> = HashMap::new();
    let mut kinds: HashMap<u128, u128> = HashMap::new();
    let mut count: u128 = 0;
    let mut stack = vec![term];
    while !stack.is_empty() {
      let term = stack.pop().unwrap();
      match get_tag(term) {
        LAM => {
          names.insert(get_loc(term, 0), format!("{}", count));
          count += 1;
          stack.push(ask_arg(rt, term, 1));
        }
        APP => {
          stack.push(ask_arg(rt, term, 1));
          stack.push(ask_arg(rt, term, 0));
        }
        SUP => {
          stack.push(ask_arg(rt, term, 1));
          stack.push(ask_arg(rt, term, 0));
        }
        DP0 => {
          if let hash_map::Entry::Vacant(e) = lets.entry(get_loc(term, 0)) {
            names.insert(get_loc(term, 0), format!("{}", count));
            count += 1;
            kinds.insert(get_loc(term, 0), get_ext(term));
            e.insert(get_loc(term, 0));
            stack.push(ask_arg(rt, term, 2));
          }
        }
        DP1 => {
          if let hash_map::Entry::Vacant(e) = lets.entry(get_loc(term, 0)) {
            names.insert(get_loc(term, 0), format!("{}", count));
            count += 1;
            kinds.insert(get_loc(term, 0), get_ext(term));
            e.insert(get_loc(term, 0));
            stack.push(ask_arg(rt, term, 2));
          }
        }
        OP2 => {
          stack.push(ask_arg(rt, term, 1));
          stack.push(ask_arg(rt, term, 0));
        }
        CTR | FUN => {
          let arity = rt.get_arity(get_ext(term));
          for i in (0..arity).rev() {
            stack.push(ask_arg(rt, term, i));
          }
        }
        _ => {}
      }
    }

    let cont = expr(rt, term, &names);
    if lets.is_empty() {
      cont
    } else {
      let mut output = Term::Var { name: 0 };
      for (i, (_key, pos)) in lets.iter().enumerate() {
        // todo: reverse
        let what = String::from("?h");
        //let kind = kinds.get(&key).unwrap_or(&0);
        let name = names.get(&pos).unwrap_or(&what);
        let nam0 = if ask_lnk(rt, pos + 0) == Era() { String::from("*") } else { format!("a{}", name) };
        let nam1 = if ask_lnk(rt, pos + 1) == Era() { String::from("*") } else { format!("b{}", name) };
        let expr = expr(rt, ask_lnk(rt, pos + 2), &names);

        if i == 0 {
          output = Term::Dup { nam0: name_to_u128(&nam0), nam1: name_to_u128(&nam1), expr: Box::new(expr), body: Box::new(cont.clone()) };
        } else {
          output = Term::Dup { nam0: name_to_u128(&nam0), nam1: name_to_u128(&nam1), expr: Box::new(expr), body: Box::new(output) };
        }
      }
      output
    }
  }

  fn expr(rt: &Runtime, term: Ptr, names: &HashMap<u128, String>) -> Term {
    let mut stack = vec![StackItem::Term(term)];
    let mut output = Vec::new();
    while !stack.is_empty() {
      let item = stack.pop().unwrap();
      match item {
        StackItem::Resolver(term) => {
          match get_tag(term) {
            CTR => {
              let func = get_ext(term);
              let arit = rt.get_arity(func);
              let mut args = Vec::new();
              for i in 0..arit {
                args.push(output.pop().unwrap());
              }
              output.push(Term::Ctr { name: func, args });
            },
            LAM => {
              let name = format!("x{}", names.get(&get_loc(term, 0)).unwrap_or(&String::from("?")));
              let body = Box::new(output.pop().unwrap());
              output.push(Term::Lam { name: name_to_u128(&name), body });
            }
            APP => {
              let argm = Box::new(output.pop().unwrap());
              let func = Box::new(output.pop().unwrap());
              output.push(Term::App { func , argm });
            }
            OP2 => {
              let oper = get_ext(term);
              let symb = match oper {
                ADD => "+",
                SUB => "-",
                MUL => "*",
                DIV => "/",
                MOD => "%",
                AND => "&",
                OR  => "|",
                XOR => "^",
                SHL => "<<",
                SHR => ">>",
                LTN => "<",
                LTE => "<=",
                EQL => "=",
                GTE => ">=",
                GTN => ">",
                NEQ => "!=",
                _   => "?",
              };
              let val1 = Box::new(output.pop().unwrap());
              let val0 = Box::new(output.pop().unwrap());
              output.push(Term::Op2 { oper, val0, val1 })
            }
            FUN => {
              let func = get_ext(term);
              let arit = rt.get_arity(func);
              let mut args = Vec::new();
              for i in 0..arit {
                args.push(output.pop().unwrap());
              }
              output.push(Term::Fun { name: func, args });
            }
            _ => panic!("Term not valid in readback"),
          }
        },
        StackItem::Term(term) =>
          match get_tag(term) {
            DP0 => {
              let name = format!("a{}", names.get(&get_loc(term, 0)).unwrap_or(&String::from("?a")));
              output.push(Term::Var { name: name_to_u128(&name) });
            }
            DP1 => {
              let name = format!("b{}", names.get(&get_loc(term, 0)).unwrap_or(&String::from("?b")));
              output.push(Term::Var { name: name_to_u128(&name) });
            }
            VAR => {
              let name = format!("x{}", names.get(&get_loc(term, 0)).unwrap_or(&String::from("?x")));
              output.push(Term::Var { name: name_to_u128(&name) });
            }
            LAM => {
              let name = format!("x{}", names.get(&get_loc(term, 0)).unwrap_or(&String::from("?")));
              stack.push(StackItem::Resolver(term));
              stack.push(StackItem::Term(ask_arg(rt, term, 1)));
            }
            APP => {
              stack.push(StackItem::Resolver(term));
              stack.push(StackItem::Term(ask_arg(rt, term, 1)));
              stack.push(StackItem::Term(ask_arg(rt, term, 0)));
            }
            SUP => {}
            OP2 => {
              stack.push(StackItem::Resolver(term));
              stack.push(StackItem::Term(ask_arg(rt, term, 1)));
              stack.push(StackItem::Term(ask_arg(rt, term, 0)));
            }
            NUM => {
              let numb = get_num(term);
              output.push(Term::Num { numb });
            }
            CTR => {
              let func = get_ext(term);
              let arit = rt.get_arity(func);
              stack.push(StackItem::Resolver(term));
              for i in 0..arit {
                stack.push(StackItem::Term(ask_arg(rt, term, i)));
              }
            }
            FUN => {
              let func = get_ext(term);
              let arit = rt.get_arity(func);
              stack.push(StackItem::Resolver(term));
              for i in 0..arit {
                stack.push(StackItem::Term(ask_arg(rt, term, i)));
              }
            }
            ERA => {}
            _ => {}
          }
        }
      }

    let res = output.pop().unwrap();
    return res;

  }

  dups(rt, term, &mut names)
}

// Parsing
// -------

fn head(code: &str) -> char {
  return code.chars().take(1).last().unwrap_or('\0');
}

fn tail(code: &str) -> &str {
  if code.len() > 0 {
    return &code[head(code).len_utf8()..];
  } else {
    return "";
  }
}

fn drop(code: &str, amount: u128) -> &str {
  let mut code = code;
  for _ in 0 .. amount {
    code = tail(code);
  }
  return code;
}

fn nth(code: &str, index: u128) -> char {
  return head(drop(code, index));
}

fn skip(code: &str) -> &str {
  let mut code = code;
  loop {
    if head(code) == ' ' || head(code) == '\n' {
      while head(code) == ' ' || head(code) == '\n' {
        code = tail(code);
      }
      continue;
    }
    if head(code) == '/' && nth(code,1) == '/' {
      while head(code) != '\n' && head(code) != '\0' {
        code = tail(code);
      }
      continue;
    }
    break;
  }
  return code;
}

fn hash(name: &str) -> u128 {
  let mut hasher = hash_map::DefaultHasher::new();
  name.hash(&mut hasher);
  hasher.finish() as u128
}

fn is_name_char(chr: char) -> bool {
  return chr == '_' || chr == '.'
      || chr >= 'a' && chr <= 'z'
      || chr >= 'A' && chr <= 'Z'
      || chr >= '0' && chr <= '9';
}

pub fn read_char(code: &str, chr: char) -> (&str, ()) {
  let code = skip(code);
  if head(code) == chr {
    return (tail(code), ());
  } else {
    panic!("Expected '{}', found '{}'. Context:\n\x1b[2m{}\x1b[0m", chr, head(code), code.chars().take(256).collect::<String>());
  }
}

pub fn read_numb(code: &str) -> (&str, u128) {
  let mut code = skip(code);
  if head(code) == 'x' {
    code = tail(code);
    let mut numb = 0;
    let mut code = code;
    loop {
      if head(code) >= '0' && head(code) <= '9' {
        numb = numb * 16 + head(code) as u128 - 0x30;
        code = tail(code);
      } else if head(code) >= 'a' && head(code) <= 'f' {
        numb = numb * 16 + head(code) as u128 - 0x61 + 10;
        code = tail(code);
      } else if head(code) >= 'A' && head(code) <= 'F' {
        numb = numb * 16 + head(code) as u128 - 0x41 + 10;
        code = tail(code);
      } else {
        break;
      }
    }
    return (code, numb);
  } else {
    let mut numb = 0;
    while head(code) >= '0' && head(code) <= '9' {
      numb = numb * 10 + head(code) as u128 - 0x30;
      code = tail(code);
    }
    return (code, numb);
  }
}

pub fn read_name(code: &str) -> (&str, u128) {
  let code = skip(code);
  let mut name = String::new();
  if head(code) == '~' {
    return (tail(code), VAR_NONE);
  } else {
    let mut code = code;
    while is_name_char(head(code)) {
      name.push(head(code));
      code = tail(code);
    }
    if name.is_empty() {
      panic!("Expected identifier, found `{}`.", head(code));
    }
    // TODO: check identifier size and propagate error
    return (code, name_to_u128(&name));
  }
}

pub fn read_hex(code: &str) -> (&str, Vec<u8>) {
  let mut data : Vec<u8> = Vec::new();
  let mut code = skip(code);
  while nth(code,0).is_ascii_hexdigit() && nth(code,1).is_ascii_hexdigit() {
    data.append(&mut hex::decode(&String::from_iter([nth(code,0),nth(code,1)])).unwrap());
    code = drop(code, 2);
    code = skip(code);
  }
  return (code, data);
}

/// Converts a name to a number, using the following table:
/// ```
/// '.'       =>  0
/// '0' - '9' =>  1 to 10
/// 'A' - 'Z' => 11 to 36
/// 'a' - 'z' => 37 to 62
/// '_'       => 63
/// ```
pub fn name_to_u128(name: &str) -> u128 {
  let mut num: u128 = 0;
  for (i, chr) in name.chars().enumerate() {
    debug_assert!(i < 20, "Name too big: `{}`.", name);
    if chr == '.' {
      num = num * 64 + 0;
    } else if chr >= '0' && chr <= '9' {
      num = num * 64 + 1 + chr as u128 - '0' as u128;
    } else if chr >= 'A' && chr <= 'Z' {
      num = num * 64 + 11 + chr as u128 - 'A' as u128;
    } else if chr >= 'a' && chr <= 'z' {
      num = num * 64 + 37 + chr as u128 - 'a' as u128;
    } else if chr == '_' {
      num = num * 64 + 63;
    }
  }
  return num;
}

/// Inverse of `name_to_u128`
pub fn u128_to_name(num: u128) -> String {
  let mut name = String::new();
  let mut num = num;
  while num > 0 {
    let chr = (num % 64) as u8;
    let chr =
        match chr {
            0         => '.',
            1  ..= 10 => (chr -  1 + b'0') as char,
            11 ..= 36 => (chr - 11 + b'A') as char,
            37 ..= 62 => (chr - 37 + b'a') as char,
            63        => '_',
            64 ..     => panic!("impossible character value")
        };
    name.push(chr);
    num = num / 64;
  }
  name.chars().rev().collect()
}

pub fn read_until<A>(code: &str, stop: char, read: fn(&str) -> (&str, A)) -> (&str, Vec<A>) {
  let mut elems = Vec::new();
  let mut code = code;
  while code.len() > 0 && head(skip(code)) != stop {
    let (new_code, elem) = read(code);
    code = new_code;
    elems.push(elem);
  }
  code = tail(skip(code));
  return (code, elems);
}

pub fn read_term(code: &str) -> (&str, Term) {
  let code = skip(code);
  match head(code) {
    '@' => {
      let code         = tail(code);
      let (code, name) = read_name(code);
      let (code, body) = read_term(code);
      return (code, Term::Lam { name, body: Box::new(body) });
    },
    '(' => {
      let code = tail(code);
      let (code, oper) = read_oper(code);
      if let Some(oper) = oper {
        let code = tail(code);
        let (code, val0) = read_term(code);
        let (code, val1) = read_term(code);
        let (code, unit) = read_char(code, ')');
        return (code, Term::Op2 { oper: oper, val0: Box::new(val0), val1: Box::new(val1) });
      } else if head(code) == '!' {
        let code = tail(code);
        let (code, func) = read_term(code);
        let (code, argm) = read_term(code);
        let (code, unit) = read_char(code, ')');
        return (code, Term::App { func: Box::new(func), argm: Box::new(argm) });
      } else {
        let (code, name) = read_name(code);
        let (code, args) = read_until(code, ')', read_term);
        // TODO: check function name size _on direct calling_, and propagate error
        return (code, Term::Fun { name, args });
      }
    },
    '{' => {
      let code = tail(code);
      let (code, name) = read_name(code);
      let (code, args) = read_until(code, '}', read_term);
      return (code, Term::Ctr { name, args });
    },
    '[' => {
      let code = tail(code);
      let (code, vals) = read_until(code, ']', read_term);
      if vals.len() <= 12 { 
        return (code, Term::Ctr {
          name: name_to_u128(&format!("Tuple{}", vals.len())),
          args: vals
        });
      } else {
        panic!("Tuple too long.");
      }
    },
    '#' => {
      let code = tail(code);
      let (code, numb) = read_numb(code);
      return (code, Term::Num { numb });
    },
    '\'' => {
      let code = tail(code);
      let (code, numb) = read_name(code);
      let (code, unit) = read_char(code, '\'');
      return (code, Term::Num { numb });
    },
    '!' => {
      let code = tail(code);
      let (code, macro_name) = read_name(code);
      match macro_name {
        MC_DONE => {
          let (code, expr) = read_term(code);
          return (code, Term::Ctr {
            name: name_to_u128("IO_DONE"),
            args: vec![expr],
          });
        }
        MC_TAKE => {
          let (code, bind) = read_name(code);
          let (code, then) = read_term(code);
          return (code, Term::Ctr {
            name: name_to_u128("IO_TAKE"),
            args: vec![Term::Lam { name: bind, body: Box::new(then) }],
          });
        }
        MC_LOAD => {
          let (code, bind) = read_name(code);
          let (code, then) = read_term(code);
          return (code, Term::Fun {
            name: name_to_u128("io_load"), // attention: lowercase, because it is a function call
            args: vec![Term::Lam { name: bind, body: Box::new(then) }],
          });
        }
        MC_SAVE => {
          let (code, expr) = read_term(code);
          let (code, then) = read_term(code);
          return (code, Term::Ctr {
            name: name_to_u128("IO_SAVE"),
            args: vec![expr, Term::Lam { name: VAR_NONE, body: Box::new(then) }],
          });
        }
        MC_CALL => {
          let (code, bind) = read_name(code);
          let (code, func) = read_term(code);
          let (code, args) = read_term(code);
          let (code, then) = read_term(code);
          return (code, Term::Ctr {
            name: name_to_u128("IO_CALL"),
            args: vec![func, args, Term::Lam { name: bind, body: Box::new(then) }],
          });
        }
        MC_SUBJ => {
          let (code, bind) = read_name(code);
          let (code, then) = read_term(code);
          return (code, Term::Ctr {
            name: name_to_u128("IO_SUBJ"),
            args: vec![Term::Lam { name: bind, body: Box::new(then) }],
          });
        }
        MC_FROM => {
          let (code, bind) = read_name(code);
          let (code, then) = read_term(code);
          return (code, Term::Ctr {
            name: name_to_u128("IO_FROM"),
            args: vec![Term::Lam { name: bind, body: Box::new(then) }],
          });
        }
        _ => {
          panic!("Unknown macro: {}.", u128_to_name(macro_name));
        }
      }
    },
    _ => {
      if let ('d','u','p',' ') = (nth(code,0), nth(code,1), nth(code,2), nth(code,3)) {
        let code = drop(code,3);
        let (code, nam0) = read_name(code);
        let (code, nam1) = read_name(code);
        let (code, unit) = read_char(code, '=');
        let (code, expr) = read_term(code);
        let (code, unit) = read_char(code, ';');
        let (code, body) = read_term(code);
        return (code, Term::Dup { nam0, nam1, expr: Box::new(expr), body: Box::new(body) });
      } else {
        let (code, name) = read_name(code);
        return (code, Term::Var { name });
      }
    }
  }
}

pub fn read_oper(in_code: &str) -> (&str, Option<u128>) {
  let code = skip(in_code);
  match head(code) {
    // Should not match with `~`
    '+' => (tail(code), Some(ADD)),
    '-' => (tail(code), Some(SUB)),
    '*' => (tail(code), Some(MUL)),
    '/' => (tail(code), Some(DIV)),
    '%' => (tail(code), Some(MOD)),
    '&' => (tail(code), Some(AND)),
    '|' => (tail(code), Some(OR)),
    '^' => (tail(code), Some(XOR)),
    '<' => match head(tail(code)) {
      '=' => (tail(tail(code)), Some(LTE)),
      '<' => (tail(tail(code)), Some(SHL)),
      _   => (code, Some(LTN)),
    },
    '>' => match head(tail(code)) {
      '=' => (tail(tail(code)), Some(GTE)),
      '>' => (tail(tail(code)), Some(SHR)),
      _   => (code, Some(GTN)),
    },
    '=' => match head(tail(code)) {
      '=' => (tail(tail(code)), Some(EQL)),
      _   => (code, None),
    },
    '!' => match head(tail(code)) {
      '=' => (tail(tail(code)), Some(NEQ)),
      _   => (code, None),
    },
    _ => (code, None),
  }
}

pub fn read_rule(code: &str) -> (&str, Rule) {
  let (code, lhs) = read_term(code);
  let (code, ())  = read_char(code, '=');
  let (code, rhs) = read_term(code);
  return (code, Rule{lhs, rhs});
}

pub fn read_rules(code: &str) -> (&str, Vec<Rule>) {
  let (code, rules) = read_until(code, '\0', read_rule);
  return (code, rules);
}

pub fn read_func(code: &str) -> (&str, CompFunc) {
  let (code, rules) = read_until(code, '\0', read_rule);
  if let Some(func) = build_func(&rules, false) {
    return (code, func);
  } else {
    panic!("Couldn't parse function.");
  }
}

pub fn read_sign(code: &str) -> (&str, Option<crypto::Signature>) {
  let code = skip(code);
  if let ('s','i','g','n') = (nth(code,0), nth(code,1), nth(code,2), nth(code,3)) {
    let code = drop(code,4);
    let (code, unit) = read_char(code, '{');
    let (code, sign) = read_hex(code);
    let (code, unit) = read_char(code, '}');
    if sign.len() == 65 {
      return (code, Some(crypto::Signature(sign.as_slice().try_into().unwrap())));
    } else {
      panic!("Wrong signature size.");
    }
  }
  return (code, None);
}

pub fn read_statement(code: &str) -> (&str, Statement) {
  let code = skip(code);
  match (nth(code,0), nth(code,1), nth(code,2)) {
    ('f','u','n') => {
      let code = drop(code,3);
      let (code, unit) = read_char(code, '(');
      let (code, name) = read_name(code);
      let (code, args) = read_until(code, ')', read_name);
      let (code, unit) = read_char(code, '{');
      let (code, func) = read_until(code, '}', read_rule);
      let code = skip(code);
      let (code, init) = if let ('w','i','t','h') = (nth(code,0), nth(code,1), nth(code,2), nth(code,3)) {
        let code = drop(code,4);
        let (code, unit) = read_char(code, '{');
        let (code, init) = read_term(code);
        let (code, unit) = read_char(code, '}');
        (code, init)
      } else {
        (code, Term::Num { numb: 0 })
      };
      let (code, sign) = read_sign(code);
      return (code, Statement::Fun { name, args, func, init, sign });
    }
    ('c','t','r') => {
      let code = drop(code,3);
      let (code, unit) = read_char(code, '{');
      let (code, name) = read_name(code);
      let (code, args) = read_until(code, '}', read_name);
      let (code, sign) = read_sign(code);
      return (code, Statement::Ctr { name, args, sign });
    }
    ('r','u','n') => {
      let code = drop(code,3);
      let (code, unit) = read_char(code, '{');
      let (code, expr) = read_term(code);
      let (code, unit) = read_char(code, '}');
      let (code, sign) = read_sign(code);
      return (code, Statement::Run { expr, sign  });
    }
    // reg Foo.Bar { #x123456 } sign { signature }
    ('r','e','g') => {
      let code = skip(drop(code, 3));
      let (code, name) = if nth(code,0) == '{' { (code, 0) } else { read_name(code) };
      let (code, unit) = read_char(code, '{');
      let (code, unit) = read_char(code, '#');
      let (code, ownr) = read_numb(code);
      let (code, unit) = read_char(code, '}');
      let (code, sign) = read_sign(code);
      return (code, Statement::Reg { name, ownr, sign });
    }
    _ => {
      panic!("Couldn't parse statement.");
    }
  }
}

pub fn read_statements(code: &str) -> (&str, Vec<Statement>) {
  read_until(code, '\0', read_statement)
}

// View
// ----

pub fn view_name(name: u128) -> String {
  if name == VAR_NONE {
    return "~".to_string();
  } else {
    return u128_to_name(name);
  }
}

pub fn view_term(term: &Term) -> String {
  match term {
    Term::Var { name } => {
      return view_name(*name);
    }
    Term::Dup { nam0, nam1, expr, body } => {
      let nam0 = view_name(*nam0);
      let nam1 = view_name(*nam1);
      let expr = view_term(expr);
      let body = view_term(body);
      return format!("dup {} {} = {}; {}", nam0, nam1, expr, body);
    }
    Term::Lam { name, body } => {
      let name = view_name(*name);
      let body = view_term(body);
      return format!("@{} {}", name, body);
    }
    Term::App { func, argm } => {
      let func = view_term(func);
      let argm = view_term(argm);
      return format!("(! {} {})", func, argm);
    }
    Term::Ctr { name, args } => {
      let name = view_name(*name);
      // Pretty print names
      if name == "Name" && args.len() == 1 {
        if let Term::Num { numb } = args[0] {
          return format!("{{Name '{}'}}", view_name(numb));
        }
      }
      let args = args.iter().map(|x| format!(" {}", view_term(x))).collect::<Vec<String>>().join("");
      return format!("{{{}{}}}", name, args);
    }
    Term::Fun { name, args } => {
      let name = view_name(*name);
      let args = args.iter().map(|x| format!(" {}", view_term(x))).collect::<Vec<String>>().join("");
      return format!("({}{})", name, args);
    }
    Term::Num { numb } => {
      // If it has 26-30 bits, pretty-print as a name
      //if *numb > 0x3FFFFFF && *numb <= 0x3FFFFFFF {
        //return format!("@{}", view_name(*numb));
      //} else {
        return format!("#{}", numb);
      //}
    }
    Term::Op2 { oper, val0, val1 } => {
      let oper = view_oper(oper);
      let val0 = view_term(val0);
      let val1 = view_term(val1);
      return format!("({} {} {})", oper, val0, val1);
    }
  }
}

pub fn view_oper(oper: &u128) -> String {
  match *oper {
    ADD => "+",
    SUB => "-",
    MUL => "*",
    DIV => "/",
    MOD => "%",
    AND => "&",
    OR  => "|",
    XOR => "^",
    SHL => "<<",
    SHR => ">>",
    LTN => "<",
    LTE => "<=",
    EQL => "==",
    GTE => ">=",
    GTN => ">",
    NEQ => "!=",
    _   => "??",
  }.to_string()
}

pub fn view_statement(statement: &Statement) -> String {
  fn view_sign(sign: &Option<crypto::Signature>) -> String {
    match sign {
      None       => String::new(),
      Some(sign) => format!(" sign {{ {} }}", hex::encode(sign.0)),
    }
  }
  match statement {
    Statement::Fun { name, args, func, init, sign } => {
      let name = u128_to_name(*name);
      let func = func.iter().map(|x| format!("  {} = {}", view_term(&x.lhs), view_term(&x.rhs))).collect::<Vec<String>>().join("\n");
      let args = args.iter().map(|x| u128_to_name(*x)).collect::<Vec<String>>().join(" ");
      let init = view_term(init);
      let init = format!(" with {{ {} }}", init);
      let sign = view_sign(sign);
      return format!("fun ({} {}) {{ {} }}{}{}", name, args, func, init, sign);
    }
    Statement::Ctr { name, args, sign } => {
      // correct:
      let name = u128_to_name(*name);
      let args = args.iter().map(|x| u128_to_name(*x)).collect::<Vec<String>>().join(" ");
      let sign = view_sign(sign);
      return format!("ctr {{{} {}}}{}", name, args, sign);
    }
    Statement::Run { expr, sign } => {
      let expr = view_term(expr);
      let sign = view_sign(sign);
      return format!("run {{\n  {}\n}}{}", expr, sign);
    }
    Statement::Reg { name, ownr, sign } => {
      let name = u128_to_name(*name);
      let ownr = format!("#x{:0>30x}", ownr);
      let sign = view_sign(sign);
      return format!("reg {} {{ {} }}{}", name, ownr, sign);
    }
  }
}

pub fn view_statements(statements: &[Statement]) -> String {
  let mut result = String::new();
  for statement in statements {
    result.push_str(&view_statement(statement));
    result.push_str("\n");
  }
  return result;
}

// Hashing
// -------

pub fn hash_term(term: &Term) -> crypto::Hash {
  crypto::keccak256(&util::bitvec_to_bytes(&bits::serialized_term(&term)))
}

pub fn hash_statement(statement: &Statement) -> crypto::Hash {
  crypto::keccak256(&util::bitvec_to_bytes(&bits::serialized_statement(&remove_sign(&statement))))
}

// Tests
// -----

// FIXME: since we don't have a proper macro, we're using this temporarily
pub fn print_io_consts() {
  let names = ["done", "take", "save", "call", "subj", "from", "load"];
  for name in names {
    let name = name.to_uppercase();
    let numb = name_to_u128(&format!("IO_{}", name));
    println!("const IO_{} : u128 = 0x{:x}; // name_to_u128(\"IO_{}\")", name, numb, name);
  }
  for name in names {
    let numb = name_to_u128(&name);
    println!("const MC_{} : u128 = 0x{:x}; // name_to_u128(\"{}\")", name.to_uppercase(), numb, name);
  }
}

// Serializes, deserializes and evaluates statements
pub fn test_statements(statements: &[Statement]) {
  let str_0 = view_statements(statements);
  let str_1 = view_statements(&crate::bits::deserialized_statements(&crate::bits::serialized_statements(&statements)));

  println!("Block {}", if str_0 == str_1 { "" } else { "(note: serialization error, please report)" });
  println!("=====");
  println!("");

  let mut rt = init_runtime();
  let init = Instant::now();
  rt.run_statements(&statements, false);
  println!();

  println!("Stats");
  println!("=====");
  println!("");

  println!("[size] {}", rt.get_size());
  println!("[mana] {}", rt.get_mana());
  println!("[rwts] {}", rt.get_rwts());
  println!("[time] {} ms", init.elapsed().as_millis());
}

pub fn test_statements_from_code(code: &str) {
  test_statements(&read_statements(code).1);
}

pub fn test_statements_from_file(file: &str) {
  test_statements_from_code(&std::fs::read_to_string(file).expect("file not found"));
}<|MERGE_RESOLUTION|>--- conflicted
+++ resolved
@@ -375,7 +375,7 @@
 }
 
 /// A global statement that alters the state of the blockchain
-#[derive(Debug)]
+#[derive(Debug, PartialEq)]
 pub enum Statement {
   Fun { name: u128, args: Vec<u128>, func: Vec<Rule>, init: Term, sign: Option<crypto::Signature> },
   Ctr { name: u128, args: Vec<u128>, sign: Option<crypto::Signature> },
@@ -1017,11 +1017,7 @@
     };
   }
   fn deserialize(&mut self, serial: &SerializedHeap) {
-<<<<<<< HEAD
-    // Deseializes stat and size
-=======
     // Deserializes stat and size
->>>>>>> 58516149
     self.tick = serial.nums[0];
     self.funs = serial.nums[1];
     self.dups = serial.nums[2];
@@ -1095,10 +1091,7 @@
     self.write_buffer(serial.uuid, "disk", &serial.disk, true)?;
     self.write_buffer(serial.uuid, "file", &serial.file, true)?;
     self.write_buffer(serial.uuid, "arit", &serial.arit, true)?;
-<<<<<<< HEAD
-=======
     self.write_buffer(serial.uuid, "ownr", &serial.ownr, true)?;
->>>>>>> 58516149
     self.write_buffer(serial.uuid, "nums", &serial.nums, true)?;
     self.write_buffer(serial.uuid, "stat", &serial.stat, false)?;
     return Ok(());
@@ -1111,11 +1104,7 @@
     let ownr = self.read_buffer(uuid, "ownr")?;
     let nums = self.read_buffer(uuid, "nums")?;
     let stat = self.read_buffer(uuid, "stat")?;
-<<<<<<< HEAD
-    self.deserialize(&SerializedHeap { uuid, blob, disk, file, arit, nums, stat });
-=======
     self.deserialize(&SerializedHeap { uuid, blob, disk, file, arit, ownr, nums, stat });
->>>>>>> 58516149
     return Ok(());
   }
   fn delete_buffers(&mut self) -> std::io::Result<()> {
@@ -1594,50 +1583,6 @@
         let mana_ini = self.get_mana(); 
         let mana_lim = self.get_mana_limit();
         let size_ini = self.get_size();
-<<<<<<< HEAD
-        let size_lim = self.get_size_limit(); // max size we can reach on this statement
-        if self.check_term(expr) {
-          let hash = hash_term(&expr);
-          let subj = match sign {
-            None       => 0,
-            Some(sign) => sign.signer_name(&hash).map(|x| x.0).unwrap_or(1),
-          };
-          //let addr = match sign {
-            //None       => "?".to_string(),
-            //Some(sign) => sign.signer_address(&hash).map(|x| hex::encode(x.0)).unwrap_or("?".to_string()),
-          //};
-          //println!("checking signature...");
-          //println!("- hash: {}", hex::encode(hash.0));
-          //println!("- sign: {}", if let Some(s) = sign { hex::encode(s.0) } else { "".to_string() });
-          //println!("- subj: {}", subj);
-          //println!("- addr: {}", addr);
-          let host = self.alloc_term(expr);
-          // eprintln!("  => run term:\n{}", show_term(self,ask_lnk(self, host), None));
-          // eprintln!("  => run term:\n{}", view_term(&readback(self, ask_lnk(self, host))));
-          if let Some(done) = self.run_io(subj, 0, host, mana_lim) {
-            if let Some(done) = self.compute(done, mana_lim) {
-              let done_code = self.show_term(done);
-              if let Some(()) = self.collect(done, mana_lim) {
-                let size_end = self.get_size();
-                let mana_dif = self.get_mana() - mana_ini;
-                let size_dif = size_end - size_ini;
-                // dbg!(size_end, size_dif, size_lim);
-                if size_end <= size_lim {
-                  // println!("- run {} ({} mana, {} size)", done_code, mana_dif, size_dif);
-                  self.draw();
-                } else {
-                  println!("- run fail: exceeded size limit {}/{}", size_end, size_lim);
-                  self.undo();
-                }
-                return;
-              }
-            }
-          }
-          println!("- run fail");
-          self.undo();
-        } else {
-          println!("- run fail: doesn't pass the checks");
-=======
         let size_lim = self.get_size_limit(); 
         if !self.check_term(expr) {
           return error(self, "run", format!("Term is not valid."));
@@ -1647,7 +1592,6 @@
         let done = self.run_io(subj, 0, host, mana_lim);
         if done.is_none() {
           return error(self, "run", format!("Execution failed."));
->>>>>>> 58516149
         }
         let done = done.unwrap();
         let done = self.compute(done, mana_lim);
@@ -1780,11 +1724,7 @@
 
   pub fn snapshot(&mut self) {
     //println!("tick self.curr={}", self.curr);
-<<<<<<< HEAD
-    let (included, absorber, deleted, rollback) = rollback_push(self.curr, self.back.clone());
-=======
     let (included, absorber, deleted, rollback) = rollback_push(self.curr, self.back.clone(), 0);
->>>>>>> 58516149
     // println!("- tick={} self.curr={}, included={:?} absorber={:?} deleted={:?} rollback={}", self.get_tick(), self.curr, included, absorber, deleted, view_rollback(&self.back));
     self.back = rollback;
     // println!(" - back {}", view_rollback(&self.back));
@@ -1840,11 +1780,7 @@
   // included on the Rollback list. In other words, it forgets up to ~16 recent blocks. This
   // function is used to avoid re-processing the entire block history on node startup.
   pub fn persist_state(&self) -> std::io::Result<()> {
-<<<<<<< HEAD
-    fn get_uuids(rt: &Runtime, rollback: &Rollback, uuids: &mut Vec<u128>) {
-=======
     fn build_persistence_buffers(rt: &Runtime, rollback: &Rollback, keeps: &mut Vec<u128>, lifes: &mut Vec<u128>, uuids: &mut Vec<u128>) {
->>>>>>> 58516149
       match rollback {
         Rollback::Cons { keep, life, head, tail } => {
           keeps.push(*keep as u128);
@@ -1867,33 +1803,6 @@
 
   // Restores the saved state. This loads the persisted Rollback list and its heaps.
   pub fn restore_state(&mut self) -> std::io::Result<()> {
-<<<<<<< HEAD
-    for i in 0 .. 10 {
-      self.heap[i].clear();
-    }
-    self.nuls = vec![2,3,4,5,6,7,8,9];
-    // for i in 0 .. std::cmp::max(uuids.len(), 8) {
-    //   self.heap[i + 2].load_buffers(uuids[i])?;
-    // }
-    let mut uuids = util::u8s_to_u128s(&std::fs::read(heap_dir_path().join("_uuids_"))?);
-    fn load_heaps(rt: &mut Runtime, uuids: &mut Vec<u128>, index: u64, back: Arc<Rollback>) -> std::io::Result<Arc<Rollback>> {
-      let uuid = uuids.pop();
-      let next = rt.nuls.pop();
-      match (uuid, next) {
-        (Some(uuid), Some(next)) => {
-          rt.heap[index as usize].load_buffers(uuid)?;
-          rt.curr = index;
-          return load_heaps(
-            rt, 
-            uuids, 
-            next, 
-            Arc::new(Rollback::Cons { keep: 0, head: index, tail: back }
-          ));
-        }
-        (None, Some(..)) => {
-          return Ok(back);
-        }
-=======
     for i in 0 .. MAX_HEAPS {
       self.heap[i as usize].clear();
     }
@@ -1921,7 +1830,6 @@
         (.., Some(..)) => {
           panic!("Error loading saved heap files.");
         }
->>>>>>> 58516149
         (.., None) => {
           panic!("Not enough heaps.");
         }
@@ -1929,11 +1837,7 @@
     }
     self.draw = 0;
     self.curr = 1;
-<<<<<<< HEAD
-    self.back = load_heaps(self, &mut uuids, self.curr, Arc::new(Rollback::Nil))?;
-=======
     self.back = load_heaps(self, &mut keeps, &mut lifes, &mut uuids, self.curr, Arc::new(Rollback::Nil))?;
->>>>>>> 58516149
     self.curr = self.nuls.pop().expect("No heap available!");
     return Ok(());
   }
