#![allow(clippy::identity_op)]

use std::collections::{hash_map, HashMap, HashSet};
use std::hash::{BuildHasherDefault, Hash, Hasher};
use std::path::PathBuf;
use std::sync::Arc;
use std::time::Instant;

use nohash_hasher::NoHashHasher;

use crate::bits;
use crate::crypto;
use crate::dbg_println;
use crate::util::U128_SIZE;
use crate::util;

// Types
// -----

/// A native HVM term
#[derive(Clone, Debug, PartialEq)]
pub enum Term {
  Var { name: u128 },
  Dup { nam0: u128, nam1: u128, expr: Box<Term>, body: Box<Term> },
  Lam { name: u128, body: Box<Term> },
  App { func: Box<Term>, argm: Box<Term> },
  Ctr { name: u128, args: Vec<Term> },
  Fun { name: u128, args: Vec<Term> },
  Num { numb: u128 },
  Op2 { oper: u128, val0: Box<Term>, val1: Box<Term> },
}

// A native HVM 60-bit machine integer operation
#[derive(Clone, Copy, Debug, PartialEq)]
pub enum Oper {
  Add, Sub, Mul, Div,
  Mod, And, Or,  Xor,
  Shl, Shr, Ltn, Lte,
  Eql, Gte, Gtn, Neq,
}

// A u64 HashMap
pub type Map<A> = HashMap<u64, A, BuildHasherDefault<NoHashHasher<u64>>>;

/// A rewrite rule (equation)
#[derive(Clone, Debug, PartialEq)]
pub struct Rule {
  pub lhs: Term,
  pub rhs: Term,
}

// A function (vector of rules)
pub type Func = Vec<Rule>;

// A left-hand side variable in a rewrite rule (equation)
#[derive(Clone, Debug, PartialEq)]
pub struct Var {
  pub name : u128,         // this variable's name
  pub param: u128,         // in what parameter is this variable located?
  pub field: Option<u128>, // in what field is this variable located? (if any)
  pub erase: bool,         // should this variable be collected (because it is unused)?
}

// A compiled rewrite rule
#[derive(Clone, Debug, PartialEq)]
pub struct CompRule {
  pub cond: Vec<Lnk>,          // left-hand side matching conditions
  pub vars: Vec<Var>,          // left-hand side variable locations
  pub eras: Vec<(u128, u128)>, // must-clear locations (argument number and arity)
  pub body: Term,              // right-hand side body of rule
}

// A compiled function
#[derive(Clone, Debug, PartialEq, Default)]
pub struct CompFunc {
  func: Func,           // the original function
  arity: u128,          // number of arguments
  redux: Vec<u128>,     // index of strict arguments
  rules: Vec<CompRule>, // vector of rules
}

// A file is a map of `FuncID -> Function`
#[derive(Clone, Debug)]
pub struct File {
  pub funcs: Map<Arc<CompFunc>>,
}

// A map of `FuncID -> Arity`
#[derive(Clone, Debug)]
pub struct Arit {
  pub arits: Map<u128>,
}

// A map of `FuncID -> Lnk`, pointing to a function's state
#[derive(Clone, Debug)]
pub struct Disk {
  pub links: Map<Lnk>,
}

/// Can point to a node, a variable, or hold an unboxed value
pub type Lnk = u128;

/// A global statement that alters the state of the blockchain
pub enum Statement {
  Fun { name: u128, args: Vec<u128>, func: Vec<Rule>, init: Term },
  Ctr { name: u128, args: Vec<u128>, },
  Run { expr: Term, sign: Option<crypto::Signature> },
}

// A mergeable vector of u128 values
#[derive(Debug, Clone)]
pub struct Blob {
  data: Vec<u128>,
  used: Vec<usize>,
}

// HVM's memory state (nodes, functions, metadata, statistics)
#[derive(Debug)]
pub struct Heap {
  pub uuid: u128, // unique identifier
  pub blob: Blob, // memory block holding HVM nodes
  pub disk: Disk, // points to stored function states
  pub file: File, // function codes
  pub arit: Arit, // function arities
  pub tick: u128, // time counter
  pub funs: u128, // total function count
  pub dups: u128, // total dups count
  pub rwts: u128, // total graph rewrites
  pub mana: u128, // total mana cost
  pub size: i128, // total used memory (in 64-bit words)
  pub next: u128, // memory index that *may* be empty
}

// A serialized Heap
pub struct SerializedHeap {
  pub uuid: u128,
  pub blob: Vec<u128>,
  pub disk: Vec<u128>,
  pub file: Vec<u128>,
  pub arit: Vec<u128>,
  pub nums: Vec<u128>,
}

// A list of past heap states, for block-reorg rollback
// FIXME: this should be replaced by a much simpler index array
#[derive(Debug)]
pub enum Rollback {
  Cons {
    keep: u64,
    head: u64,
    tail: Arc<Rollback>,
  },
  Nil,
}

// The current and past states
pub struct Runtime {
  heap: Vec<Heap>,      // heap objects
  draw: u64,            // drawing heap index
  curr: u64,            // current heap index
  nuls: Vec<u64>,       // reuse heap indices
  back: Arc<Rollback>,  // past states
}

pub fn heaps_invariant(rt: &Runtime) -> (bool, Vec<u8>, Vec<u64>) {
  let mut seen = vec![0u8; 10];
  let mut heaps = vec![0u64; 0];
  let mut push = |id: u64| {
    let idx = id as usize;
    seen[idx] += 1;
    heaps.push(id);
  };
  push(rt.draw);
  push(rt.curr);
  for nul in &rt.nuls {
    push(*nul);
  }
  {
    let mut back = &*rt.back;
    while let Rollback::Cons { keep, head, tail } = back {
      push(*head);
      back = &*tail;
    }
  }
  let failed = seen.iter().all(|c| *c == 1);
  (failed, seen, heaps)
}

// Constants
// ---------

const U128_PER_KB: u128 = (1024 / U128_SIZE) as u128;
const U128_PER_MB: u128 = U128_PER_KB << 10;
const U128_PER_GB: u128 = U128_PER_MB << 10;

const HEAP_SIZE: u128 = 32 * U128_PER_MB;

pub const MAX_ARITY: u128 = 16;
pub const MAX_FUNCS: u128 = 1 << 24; // TODO: increase to 2^30 once arity is moved out
pub const MAX_TERM_DEPTH: u128 = 256; // maximum depth of a LHS or RHS term
pub const VARS_SIZE: usize = 1 << 18; // maximum variables per rule

pub const VAL: u128 = 1 << 0;
pub const EXT: u128 = 1 << 60;
pub const TAG: u128 = 1 << 120;

pub const VAL_MASK: u128 = EXT - 1;
pub const EXT_MASK: u128 = (TAG - 1)   ^ VAL_MASK;
pub const TAG_MASK: u128 = (u128::MAX) ^ EXT_MASK;
pub const NUM_MASK: u128 = EXT_MASK | VAL_MASK;

// | --------- | -----------------------|
// | TAG = NUM |        num (u120)      |
// | --------- | ---------------------- |
// | TAG = CTR |                        |
// | TAG = APP | ext (u60) | val (u60)  |
// | TAG = OP2 |                        |
// ...
// | --------- | ---------------------- |
// | TAG = LAM |       pos (u120)       |
// ...
// | --------- | -----------------------|

pub const DP0: u128 = 0x0;
pub const DP1: u128 = 0x1;
pub const VAR: u128 = 0x2;
pub const ARG: u128 = 0x3;
pub const ERA: u128 = 0x4;
pub const LAM: u128 = 0x5;
pub const APP: u128 = 0x6;
pub const SUP: u128 = 0x7;
pub const CTR: u128 = 0x8;
pub const FUN: u128 = 0x9;
pub const OP2: u128 = 0xA;
pub const NUM: u128 = 0xB;

// Numeric primitives. Up to:
// - 32 u120 operations
// - 32 i120 operations
// - 32 uTUP operations
// - 32 iTUP operations
// where uTUP = (u8,u16,u32,u64)
//       iTUP = (i8,i16,i32,i64)

pub const OP_U120: u128 = 0b00 << 5;
pub const OP_I120: u128 = 0b01 << 5;
pub const OP_UTUP: u128 = 0b10 << 5;
pub const OP_ITUP: u128 = 0b11 << 5;

pub const ADD : u128 = 0x00;
pub const SUB : u128 = 0x01;
pub const MUL : u128 = 0x02;
pub const DIV : u128 = 0x03;
pub const MOD : u128 = 0x04;
pub const AND : u128 = 0x05;
pub const OR  : u128 = 0x06;
pub const XOR : u128 = 0x07;
pub const SHL : u128 = 0x08;
pub const SHR : u128 = 0x09;
pub const LTN : u128 = 0x0A;
pub const LTE : u128 = 0x0B;
pub const EQL : u128 = 0x0C;
pub const GTE : u128 = 0x0D;
pub const GTN : u128 = 0x0E;
pub const NEQ : u128 = 0x0F;
pub const RTL : u128 = 0x10;
pub const RTR : u128 = 0x11;

/// kind:  0 -> x120     ; 1 -> xTUP
/// sig:   0 -> unsigned ; 1 -> signed
/// op: see above (5-bits)
fn make_oper(kind: u128, sig: u128, op_code: u128) -> u128 {
  let res = kind;
  let res = (res << 1) | sig;
  let res = (res << 5) | op_code;
  res
}

fn decompose_oper(op: u128) -> (u128, u128, u128) {
  let op_code = op & ((1<<5) - 1);
  let op = op >> 5;
  let sig = op & 1;
  let op = op >> 1;
  let kind = op & 1;
  let op = op >> 1;
  debug_assert!(op == 0, "Invalid operation");
  (kind, sig, op_code)
}

// ?? This entire block can be replaced by a single clever macro

// U120
pub const U120_ADD: u128 = OP_U120 | ADD;
pub const U120_SUB: u128 = OP_U120 | SUB;
pub const U120_MUL: u128 = OP_U120 | MUL;
pub const U120_DIV: u128 = OP_U120 | DIV;
pub const U120_MOD: u128 = OP_U120 | MOD;
pub const U120_AND: u128 = OP_U120 | AND;
pub const U120_OR : u128 = OP_U120 | OR;
pub const U120_XOR: u128 = OP_U120 | XOR;
pub const U120_SHL: u128 = OP_U120 | SHL;
pub const U120_SHR: u128 = OP_U120 | SHR;
pub const U120_LTN: u128 = OP_U120 | LTN;
pub const U120_LTE: u128 = OP_U120 | LTE;
pub const U120_EQL: u128 = OP_U120 | EQL;
pub const U120_GTE: u128 = OP_U120 | GTE;
pub const U120_GTN: u128 = OP_U120 | GTN;
pub const U120_NEQ: u128 = OP_U120 | NEQ;
pub const U120_RTL: u128 = OP_U120 | RTL;
pub const U120_RTR: u128 = OP_U120 | RTR;
// I120
pub const I120_ADD: u128 = OP_I120 | ADD;
pub const I120_SUB: u128 = OP_I120 | SUB;
pub const I120_MUL: u128 = OP_I120 | MUL;
pub const I120_DIV: u128 = OP_I120 | DIV;
pub const I120_MOD: u128 = OP_I120 | MOD;
pub const I120_AND: u128 = OP_I120 | AND;
pub const I120_OR : u128 = OP_I120 | OR;
pub const I120_XOR: u128 = OP_I120 | XOR;
pub const I120_SHL: u128 = OP_I120 | SHL;
pub const I120_SHR: u128 = OP_I120 | SHR;
pub const I120_LTN: u128 = OP_I120 | LTN;
pub const I120_LTE: u128 = OP_I120 | LTE;
pub const I120_EQL: u128 = OP_I120 | EQL;
pub const I120_GTE: u128 = OP_I120 | GTE;
pub const I120_GTN: u128 = OP_I120 | GTN;
pub const I120_NEQ: u128 = OP_I120 | NEQ;
pub const I120_RTL: u128 = OP_I120 | RTL;
pub const I120_RTR: u128 = OP_I120 | RTR;
// UTUP
pub const UTUP_ADD: u128 = OP_UTUP | ADD;
pub const UTUP_SUB: u128 = OP_UTUP | SUB;
pub const UTUP_MUL: u128 = OP_UTUP | MUL;
pub const UTUP_DIV: u128 = OP_UTUP | DIV;
pub const UTUP_MOD: u128 = OP_UTUP | MOD;
pub const UTUP_AND: u128 = OP_UTUP | AND;
pub const UTUP_OR : u128 = OP_UTUP | OR;
pub const UTUP_XOR: u128 = OP_UTUP | XOR;
pub const UTUP_SHL: u128 = OP_UTUP | SHL;
pub const UTUP_SHR: u128 = OP_UTUP | SHR;
pub const UTUP_LTN: u128 = OP_UTUP | LTN;
pub const UTUP_LTE: u128 = OP_UTUP | LTE;
pub const UTUP_EQL: u128 = OP_UTUP | EQL;
pub const UTUP_GTE: u128 = OP_UTUP | GTE;
pub const UTUP_GTN: u128 = OP_UTUP | GTN;
pub const UTUP_NEQ: u128 = OP_UTUP | NEQ;
pub const UTUP_RTL: u128 = OP_UTUP | RTL;
pub const UTUP_RTR: u128 = OP_UTUP | RTR;
// ITUP
pub const ITUP_ADD: u128 = OP_ITUP | ADD;
pub const ITUP_SUB: u128 = OP_ITUP | SUB;
pub const ITUP_MUL: u128 = OP_ITUP | MUL;
pub const ITUP_DIV: u128 = OP_ITUP | DIV;
pub const ITUP_MOD: u128 = OP_ITUP | MOD;
pub const ITUP_AND: u128 = OP_ITUP | AND;
pub const ITUP_OR : u128 = OP_ITUP | OR;
pub const ITUP_XOR: u128 = OP_ITUP | XOR;
pub const ITUP_SHL: u128 = OP_ITUP | SHL;
pub const ITUP_SHR: u128 = OP_ITUP | SHR;
pub const ITUP_LTN: u128 = OP_ITUP | LTN;
pub const ITUP_LTE: u128 = OP_ITUP | LTE;
pub const ITUP_EQL: u128 = OP_ITUP | EQL;
pub const ITUP_GTE: u128 = OP_ITUP | GTE;
pub const ITUP_GTN: u128 = OP_ITUP | GTN;
pub const ITUP_NEQ: u128 = OP_ITUP | NEQ;
pub const ITUP_RTL: u128 = OP_ITUP | RTL;
pub const ITUP_RTR: u128 = OP_ITUP | RTR;

pub const VAR_NONE  : u128 = 0x3FFFF;
pub const U128_NONE : u128 = 0xFFFFFFFFFFFFFFFFFFFFFFFFFFFFFFFF;
pub const I128_NONE : i128 = -0x7FFFFFFFFFFFFFFFFFFFFFFFFFFFFFFF;

// (IO r:Type) : Type
//   (IO.done expr)           : (IO r)
//   (IO.take           then) : (IO r)
//   (IO.save expr      then) : (IO r)
//   (IO.call expr args then) : (IO r)
//   (IO.name           then) : (IO r)
//   (IO.from           then) : (IO r)
const IO_DONE : u128 = 0x1364039960f; // name_to_u128("IO.DONE")
const IO_TAKE : u128 = 0x1364078b54f; // name_to_u128("IO.TAKE")
const IO_SAVE : u128 = 0x1364074b80f; // name_to_u128("IO.SAVE")
const IO_CALL : u128 = 0x1364034b596; // name_to_u128("IO.CALL")
const IO_NAME : u128 = 0x1364060b5cf; // name_to_u128("IO.NAME");
const IO_FROM : u128 = 0x1364041c657; // name_to_u128("IO.FROM")
const MC_DONE : u128 = 0xa33ca9; // name_to_u128("done")
const MC_TAKE : u128 = 0xe25be9; // name_to_u128("take")
const MC_LOAD : u128 = 0xc33968; // name_to_u128("load")
const MC_SAVE : u128 = 0xde5ea9; // name_to_u128("save")
const MC_CALL : u128 = 0x9e5c30; // name_to_u128("call")
const MC_NAME : u128 = 0xca5c69; // name_to_u128("name");
const MC_FROM : u128 = 0xab6cf1; // name_to_u128("from")

// Maximum mana that can be spent in a block
pub const BLOCK_MANA_LIMIT : u128 = 10_000_000_000;

// Maximum state growth per block, in bits
pub const BLOCK_BITS_LIMIT : i128 = 2048; // 1024 bits per sec = about 8 GB per year

// Mana Table
// ----------

// |-----------|---------------------------------|-------|
// | Opcode    | Effect                          | Mana  |
// |-----------|---------------------------------|-------|
// | APP-LAM   | applies a lambda                | 2     |
// | APP-SUP   | applies a superposition         | 4     |
// | OP2-NUM   | operates on a number            | 2     |
// | OP2-SUP   | operates on a superposition     | 4     |
// | FUN-CTR   | pattern-matches a constructor   | 2 + M |
// | FUN-SUP   | pattern-matches a superposition | 2 + A |
// | DUP-LAM   | clones a lambda                 | 4     |
// | DUP-NUM   | clones a number                 | 2     |
// | DUP-CTR   | clones a constructor            | 2 + A |
// | DUP-SUP-D | clones a superposition          | 4     |
// | DUP-SUP-E | undoes a superposition          | 2     |
// | DUP-ERA   | clones an erasure               | 2     |
// |-----------------------------------------------------|
// | * A is the constructor or function arity            |
// | * M is the alloc count of the right-hand side       |
// |-----------------------------------------------------|


fn AppLamMana() -> u128 {
  return 2;
}

fn AppSupMana() -> u128 {
  return 4;
}

fn Op2NumMana() -> u128 {
  return 2;
}

fn Op2SupMana() -> u128 {
  return 4;
}

fn FunCtrMana(body: &Term) -> u128 {
  return 2 + count_allocs(body);
}

fn FunSupMana(arity: u128) -> u128 {
  return 2 + arity;
}

fn DupLamMana() -> u128 {
  return 4;
}

fn DupNumMana() -> u128 {
  return 2;
}

fn DupCtrMana(arity: u128) -> u128 {
  return 2 + arity;
}

fn DupDupMana() -> u128 {
  return 4;
}

fn DupSupMana() -> u128 {
  return 2;
}

fn DupEraMana() -> u128 {
  return 2;
}

fn count_allocs(body: &Term) -> u128 {
  match body {
    Term::Var { name } => {
      0
    }
    Term::Dup { nam0, nam1, expr, body } => {
      let expr = count_allocs(expr);
      let body = count_allocs(body);
      3 + expr + body
    }
    Term::Lam { name, body } => {
      let body = count_allocs(body);
      2 + body
    }
    Term::App { func, argm } => {
      let func = count_allocs(func);
      let argm = count_allocs(argm);
      2 + func + argm
    }
    Term::Fun { name, args } => {
      let size = args.len() as u128;
      let mut count = 0;
      for (i, arg) in args.iter().enumerate() {
        count += count_allocs(arg);
      }
      size + count
    }
    Term::Ctr { name, args } => {
      let size = args.len() as u128;
      let mut count = 0;
      for (i, arg) in args.iter().enumerate() {
        count += count_allocs(arg);
      }
      size + count
    }
    Term::Num { numb } => {
      0
    }
    Term::Op2 { oper, val0, val1 } => {
      let val0 = count_allocs(val0);
      let val1 = count_allocs(val1);
      2 + val0 + val1
    }
  }
}

const GENESIS : &str = "
ctr {Tuple0}
ctr {Tuple1 x0}
ctr {Tuple2 x0 x1}
ctr {Tuple3 x0 x1 x2}
ctr {Tuple4 x0 x1 x2 x3}
ctr {Tuple5 x0 x1 x2 x3 x4}
ctr {Tuple6 x0 x1 x2 x3 x4 x5}
ctr {Tuple7 x0 x1 x2 x3 x4 x5 x6}
ctr {Tuple8 x0 x1 x2 x3 x4 x5 x6 x7}
ctr {Tuple9 x0 x1 x2 x3 x4 x5 x6 x7 x8}
ctr {Tuple10 x0 x1 x2 x3 x4 x5 x6 x7 x8 x9}
ctr {Tuple11 x0 x1 x2 x3 x4 x5 x6 x7 x8 x9 x10}
ctr {Tuple12 x0 x1 x2 x3 x4 x5 x6 x7 x8 x9 x10 x11}

ctr {Name name}

ctr {IO.DONE expr}
fun (IO.done expr) {
  (IO.done expr) = {IO.DONE expr}
} = #0

ctr {IO.TAKE then}
fun (IO.take then) {
  (IO.take then) = {IO.TAKE then}
} = #0

ctr {IO.SAVE expr then}
fun (IO.save expr then) {
  (IO.save expr then) = {IO.SAVE expr then}
} = #0

ctr {IO.CALL name args then}
fun (IO.call name args then) {
  (IO.call name args then) = {IO.CALL name args then}
} = #0

ctr {IO.NAME then}
fun (IO.name then) {
  (IO.name then) = {IO.NAME then}
} = #0

ctr {IO.FROM then} 
fun (IO.from then) {
  (IO.from then) = {IO.FROM then}
} = #0

fun (IO.load cont) {
  (IO.load cont) =
    {IO.TAKE @x
    dup x0 x1 = x;
    {IO.SAVE x0 @~
    (! cont x1)}}
} = #0

ctr {Count.Inc}
ctr {Count.Get}
fun (Count action) {
  (Count {Count.Inc}) =
    !take x
    !save (+ x #1)
    !done #0
  (Count {Count.Get}) =
    !load x
    !done x
} = #0
";

// Utils
// -----

fn init_map<A>() -> Map<A> {
  HashMap::with_hasher(BuildHasherDefault::default())
}

// Rollback
// --------

fn absorb_u128(a: u128, b: u128, overwrite: bool) -> u128 {
  if b == U128_NONE { a } else if overwrite || a == U128_NONE { b } else { a }
}

fn absorb_i128(a: i128, b: i128, overwrite: bool) -> i128 {
  if b == I128_NONE { a } else if overwrite || a == I128_NONE { b } else { a }
}

fn heap_dir_path() -> PathBuf {
  dirs::home_dir().unwrap().join(".kindelia").join("state").join("heaps")
}

impl Heap {
  fn write(&mut self, idx: usize, val: u128) {
    return self.blob.write(idx, val);
  }
  fn read(&self, idx: usize) -> u128 {
    return self.blob.read(idx);
  }
  fn write_disk(&mut self, fid: u128, val: Lnk) {
    return self.disk.write(fid, val);
  }
  fn read_disk(&self, fid: u128) -> Option<Lnk> {
    return self.disk.read(fid);
  }
  fn write_file(&mut self, fid: u128, fun: Arc<CompFunc>) {
    return self.file.write(fid, fun);
  }
  fn read_file(&self, fid: u128) -> Option<Arc<CompFunc>> {
    return self.file.read(fid);
  }
  fn write_arit(&mut self, fid: u128, val: u128) {
    return self.arit.write(fid, val);
  }
  fn read_arit(&self, fid: u128) -> Option<u128> {
    return self.arit.read(fid);
  }
  fn set_tick(&mut self, tick: u128) {
    self.tick = tick;
  }
  fn get_tick(&self) -> u128 {
    return self.tick;
  }
  fn set_funs(&mut self, funs: u128) {
    self.funs = funs;
  }
  fn get_funs(&self) -> u128 {
    return self.funs;
  }
  fn set_dups(&mut self, dups: u128) {
    self.dups = dups;
  }
  fn get_dups(&self) -> u128 {
    return self.dups;
  }
  fn set_rwts(&mut self, rwts: u128) {
    self.rwts = rwts;
  }
  fn get_rwts(&self) -> u128 {
    return self.rwts;
  }
  fn set_mana(&mut self, mana: u128) {
    self.mana = mana;
  }
  fn get_mana(&self) -> u128 {
    return self.mana;
  }
  fn set_size(&mut self, size: i128) {
    self.size = size;
  }
  fn get_size(&self) -> i128 {
    return self.size;
  }
  fn set_next(&mut self, next: u128) {
    self.next = next;
  }
  fn get_next(&self) -> u128 {
    return self.next;
  }
  fn absorb(&mut self, other: &mut Self, overwrite: bool) {
    self.blob.absorb(&mut other.blob, overwrite);
    self.disk.absorb(&mut other.disk, overwrite);
    self.file.absorb(&mut other.file, overwrite);
    self.arit.absorb(&mut other.arit, overwrite);
    self.tick = absorb_u128(self.tick, other.tick, overwrite);
    self.funs = absorb_u128(self.funs, other.funs, overwrite);
    self.dups = absorb_u128(self.dups, other.dups, overwrite);
    self.rwts = absorb_u128(self.rwts, other.rwts, overwrite);
    self.mana = absorb_u128(self.mana, other.mana, overwrite);
    self.size = absorb_i128(self.size, other.size, overwrite);
    self.next = absorb_u128(self.next, other.next, overwrite);
  }
  fn clear(&mut self) {
    self.uuid = fastrand::u128(..);
    self.blob.clear();
    self.disk.clear();
    self.file.clear();
    self.arit.clear();
    self.tick = U128_NONE;
    self.funs = U128_NONE;
    self.dups = U128_NONE;
    self.rwts = U128_NONE;
    self.mana = U128_NONE;
    self.size = I128_NONE;
    self.next = U128_NONE;
  }
  fn serialize(&self) -> SerializedHeap {
    // Serializes Blob
    let mut blob_buff : Vec<u128> = vec![];
    for used_index in &self.blob.used {
      blob_buff.push(*used_index as u128);
      blob_buff.push(self.blob.data[*used_index]);
    }
    // Serializes Disk
    let mut disk_buff : Vec<u128> = vec![];
    for (fnid, lnk) in &self.disk.links {
      disk_buff.push(*fnid as u128);
      disk_buff.push(*lnk as u128);
    }
    // Serializes File
    let mut file_buff : Vec<u128> = vec![];
    for (fnid, func) in &self.file.funcs {
      let mut func_buff = util::u8s_to_u128s(&mut bits::serialized_func(&func.func).to_bytes());
      file_buff.push(*fnid as u128);
      file_buff.push(func_buff.len() as u128);
      file_buff.append(&mut func_buff);
    }
    // Serializes Arit
    let mut arit_buff : Vec<u128> = vec![];
    for (fnid, arit) in &self.arit.arits {
      arit_buff.push(*fnid as u128);
      arit_buff.push(*arit);
    }
    // Serializes Nums
    let mut nums_buff : Vec<u128> = vec![];
    nums_buff.push(self.tick);
    nums_buff.push(self.funs);
    nums_buff.push(self.dups);
    nums_buff.push(self.rwts);
    nums_buff.push(self.mana);
    nums_buff.push(self.size as u128);
    nums_buff.push(self.next);
    // Returns the serialized heap
    return SerializedHeap {
      uuid: self.uuid,
      blob: blob_buff,
      disk: disk_buff,
      file: file_buff,
      arit: arit_buff,
      nums: nums_buff,
    };
  }
  fn deserialize(&mut self, serial: &SerializedHeap) {
    // Deserializes Blob
    let mut i = 0;
    while i < serial.blob.len() {
      let idx = serial.blob[i + 0];
      let val = serial.blob[i + 1];
      self.write(idx as usize, val);
      i += 2;
    }
    // Deserializes Disk
    let mut i = 0;
    while i < serial.disk.len() {
      let fnid = serial.disk[i + 0];
      let lnk  = serial.disk[i + 1];
      self.write_disk(fnid, lnk);
      i += 2;
    }
    // Deserializes File
    let mut i = 0;
    while i < serial.file.len() {
      let fnid = serial.file[i * 2 + 0];
      let size = serial.file[i * 2 + 1];
      let buff = &serial.file[i * 2 + 2 .. i * 2 + 2 + size as usize];
      let func = build_func(&bits::deserialized_func(&bit_vec::BitVec::from_bytes(&util::u128s_to_u8s(&buff))),false).unwrap();
      self.write_file(fnid, Arc::new(func));
      i += 1;
    }
    // Deserializes Arit
    for i in 0 .. serial.arit.len() / 2 {
      let fnid = serial.file[i * 2 + 0];
      let arit = serial.file[i * 2 + 1];
      self.write_arit(fnid, arit);
    }
  }
  fn buffer_file_path(&self, uuid: u128, buffer_name: &str) -> PathBuf {
    heap_dir_path().join(format!("{:0>32x}.{}.bin", uuid, buffer_name))
  }
  fn write_buffer(&self, uuid: u128, buffer_name: &str, buffer: &[u128]) -> std::io::Result<()> {
    use std::io::Write;
    std::fs::create_dir_all(&heap_dir_path())?;
    std::fs::OpenOptions::new()
      .append(true)
      .create(true)
      .open(self.buffer_file_path(self.uuid, buffer_name))?
      .write_all(&util::u128s_to_u8s(buffer))?;
    return Ok(());
  }
  fn read_buffer(&self, uuid: u128, buffer_name: &str) -> std::io::Result<Vec<u128>> {
    std::fs::read(self.buffer_file_path(uuid, buffer_name)).map(|x| util::u8s_to_u128s(&x))
  }
  pub fn save_buffers(&self) -> std::io::Result<()> {
    self.append_buffers(self.uuid)
  }
  fn append_buffers(&self, uuid: u128) -> std::io::Result<()> {
    let serial = self.serialize();
    self.write_buffer(serial.uuid, "blob", &serial.blob)?;
    self.write_buffer(serial.uuid, "disk", &serial.disk)?;
    self.write_buffer(serial.uuid, "file", &serial.file)?;
    self.write_buffer(serial.uuid, "arit", &serial.arit)?;
    self.write_buffer(serial.uuid, "nums", &serial.nums)?;
    return Ok(());
  }
  pub fn load_buffers(&mut self, uuid: u128) -> std::io::Result<()> {
    let blob = self.read_buffer(uuid, "blob")?;
    let disk = self.read_buffer(uuid, "disk")?;
    let file = self.read_buffer(uuid, "file")?;
    let arit = self.read_buffer(uuid, "arit")?;
    let nums = self.read_buffer(uuid, "nums")?;
    self.deserialize(&SerializedHeap { uuid, blob, disk, file, arit, nums });
    return Ok(());
  }
  fn delete_buffers(&mut self) -> std::io::Result<()> {
    // TODO
    return Ok(());
  }
}

pub fn init_heap() -> Heap {
  Heap {
    uuid: fastrand::u128(..),
    blob: init_heap_data(U128_NONE),
    disk: Disk { links: init_map() },
    file: File { funcs: init_map() },
    arit: Arit { arits: init_map() },
    tick: U128_NONE,
    funs: U128_NONE,
    dups: U128_NONE,
    rwts: U128_NONE,
    mana: U128_NONE,
    size: I128_NONE,
    next: U128_NONE,
  }
}

pub fn init_heap_data(zero: u128) -> Blob {
  return Blob {
    data: vec![zero; HEAP_SIZE as usize],
    used: vec![],
  };
}

impl Blob {
  fn write(&mut self, idx: usize, val: u128) {
    unsafe {
      let got = self.data.get_unchecked_mut(idx);
      if *got == U128_NONE {
        self.used.push(idx);
      }
      *got = val;
    }
  }
  fn read(&self, idx: usize) -> u128 {
    unsafe {
      return *self.data.get_unchecked(idx);
    }
  }
  fn clear(&mut self) {
    for idx in &self.used {
      unsafe {
        let val = self.data.get_unchecked_mut(*idx);
        *val = U128_NONE;
      }
    }
    self.used.clear();
  }
  fn absorb(&mut self, other: &mut Self, overwrite: bool) {
    for idx in &other.used {
      unsafe {
        let other_val = other.data.get_unchecked_mut(*idx);
        let self_val = self.data.get_unchecked_mut(*idx);
        if overwrite || *self_val == U128_NONE {
          self.write(*idx, *other_val);
        }
      }
    }
    other.clear();
  }
}

fn show_buff(vec: &[u128]) -> String {
  let mut result = String::new();
  for x in vec {
    if *x == U128_NONE {
      result.push_str("_ ");
    } else {
      result.push_str(&format!("{:x} ", *x));
    }
  }
  return result;
}

impl Disk {
  fn write(&mut self, fid: u128, val: Lnk) {
    self.links.insert(fid as u64, val);
  }
  fn read(&self, fid: u128) -> Option<Lnk> {
    self.links.get(&(fid as u64)).map(|x| *x)
  }
  fn clear(&mut self) {
    self.links.clear();
  }
  fn absorb(&mut self, other: &mut Self, overwrite: bool) {
    for (fid, func) in other.links.drain() {
      if overwrite || !self.links.contains_key(&fid) {
        self.write(fid as u128, func);
      }
    }
  }
}

impl File {
  fn write(&mut self, fid: u128, val: Arc<CompFunc>) {
    self.funcs.entry(fid as u64).or_insert(val);
  }
  fn read(&self, fid: u128) -> Option<Arc<CompFunc>> {
    return self.funcs.get(&(fid as u64)).map(|x| x.clone());
  }
  fn clear(&mut self) {
    self.funcs.clear();
  }
  fn absorb(&mut self, other: &mut Self, overwrite: bool) {
    for (fid, func) in other.funcs.drain() {
      if overwrite || !self.funcs.contains_key(&fid) {
        self.write(fid as u128, func.clone());
      }
    }
  }
}

impl Arit {
  fn write(&mut self, fid: u128, val: u128) {
    self.arits.entry(fid as u64).or_insert(val);
  }
  fn read(&self, fid: u128) -> Option<u128> {
    return self.arits.get(&(fid as u64)).map(|x| *x);
  }
  fn clear(&mut self) {
    self.arits.clear();
  }
  fn absorb(&mut self, other: &mut Self, overwrite: bool) {
    for (fid, arit) in other.arits.drain() {
      if overwrite || !self.arits.contains_key(&fid) {
        self.arits.insert(fid, arit);
      }
    }
  }
}

pub fn init_runtime() -> Runtime {
  let mut heap = Vec::new();
  for i in 0 .. 10 {
    heap.push(init_heap());
  }
  let mut rt = Runtime {
    heap,
    draw: 0,
    curr: 1,
    nuls: vec![2, 3, 4, 5, 6, 7, 8, 9],
    back: Arc::new(Rollback::Nil),
  };
  rt.run_statements_from_code(GENESIS);
  rt.snapshot();
  return rt;
}

impl Runtime {

  // API
  // ---

  pub fn define_function(&mut self, fid: u128, func: CompFunc) {
    self.get_heap_mut(self.draw).write_arit(fid, func.arity);
    self.get_heap_mut(self.draw).write_file(fid, Arc::new(func));
  }

  pub fn define_constructor(&mut self, cid: u128, arity: u128) {
    self.get_heap_mut(self.draw).write_arit(cid, arity);
  }

  // pub fn define_function_from_code(&mut self, name: &str, code: &str) {
  //   self.define_function(name_to_u128(name), read_func(code).1);
  // }

  pub fn create_term(&mut self, term: &Term, loc: u128, vars_data: &mut Map<u128>) -> Lnk {
    return create_term(self, term, loc, vars_data);
  }

  pub fn alloc_term(&mut self, term: &Term) -> u128 {
    let loc = alloc(self, 1);
    let lnk = create_term(self, term, loc, &mut init_map());
    self.write(loc as usize, lnk);
    return loc;
  }

  pub fn alloc_term_from_code(&mut self, code: &str) -> u128 {
    self.alloc_term(&read_term(code).1)
  }

  pub fn collect(&mut self, term: Lnk, mana: u128) -> Option<()> {
    collect(self, term, mana)
  }

  pub fn collect_at(&mut self, loc: u128, mana: u128) -> Option<()> {
    collect(self, self.read(loc as usize), mana)
  }

  //fn run_io_term(&mut self, subject: u128, caller: u128, term: &Term) -> Option<Lnk> {
    //let main = self.alloc_term(term);
    //let done = self.run_io(subject, caller, main);
    //return done;
  //}

  //fn run_io_from_code(&mut self, code: &str) -> Option<Lnk> {
    //return self.run_io_term(0, 0, &read_term(code).1);
  //}

  pub fn run_statements(&mut self, statements: &[Statement]) {
    for statement in statements {
      self.run_statement(statement);
    }
  }

  pub fn run_statements_from_code(&mut self, code: &str) {
    return self.run_statements(&read_statements(code).1);
  }

  pub fn compute_at(&mut self, loc: u128, mana: u128) -> Option<Lnk> {
    compute_at(self, loc, mana)
  }

  pub fn compute(&mut self, lnk: Lnk, mana: u128) -> Option<Lnk> {
    let host = alloc_lnk(self, lnk);
    let done = self.compute_at(host, mana)?;
    clear(self, host, 1);
    return Some(done);
  }

  pub fn show_term(&self, lnk: Lnk) -> String {
    return show_term(self, lnk);
  }

  pub fn show_term_at(&self, loc: u128) -> String {
    return show_term(self, self.read(loc as usize));
  }

  // Heaps
  // -----

  pub fn get_heap(&self, index: u64) -> &Heap {
    return &self.heap[index as usize];
  }

  pub fn get_heap_mut(&mut self, index: u64) -> &mut Heap {
    return &mut self.heap[index as usize];
  }

  // Copies the contents of the absorbed heap into the absorber heap
  fn absorb_heap(&mut self, absorber: u64, absorbed: u64, overwrite: bool) {
    // FIXME: can we satisfy the borrow checker without using unsafe pointers?
    unsafe {
      let a_arr = &mut self.heap as *mut Vec<Heap>;
      let a_ref = &mut *(&mut (*a_arr)[absorber as usize] as *mut Heap);
      let b_ref = &mut *(&mut (*a_arr)[absorbed as usize] as *mut Heap);
      a_ref.absorb(b_ref, overwrite);
    }
  }

  fn clear_heap(&mut self, index: u64) {
    self.heap[index as usize].clear();
  }

  fn undo(&mut self) {
    self.clear_heap(self.draw);
  }

  fn draw(&mut self) {
    self.absorb_heap(self.curr, self.draw, true);
    self.clear_heap(self.draw);
  }

  // IO
  // --

  pub fn run_io(&mut self, subject: u128, caller: u128, host: u128, mana: u128) -> Option<Lnk> {
    let term = reduce(self, host, mana)?;
    // eprintln!("-- {}", show_term(self, term));
    match get_tag(term) {
      CTR => {
        match get_ext(term) {
          IO_DONE => {
            let retr = ask_arg(self, term, 0);
            clear(self, host, 1);
            clear(self, get_loc(term, 0), 1);
            return Some(retr);
          }
          IO_TAKE => {
            //println!("- IO_TAKE subject is {} {}", u128_to_name(subject), subject);
            let cont = ask_arg(self, term, 0);
            if let Some(state) = self.read_disk(subject) {
              if state != 0 {
                self.write_disk(subject, 0);
                let cont = alloc_app(self, cont, state);
                let done = self.run_io(subject, subject, cont, mana);
                clear(self, host, 1);
                clear(self, get_loc(term, 0), 1);
                return done;
              }
            }
            clear(self, host, 1);
            clear(self, get_loc(term, 0), 1);
            return None;
          }
          IO_SAVE => {
            //println!("- IO_SAVE subject is {} {}", u128_to_name(subject), subject);
            let expr = ask_arg(self, term, 0);
            let save = self.compute(expr, mana)?;
            self.write_disk(subject, save);
            let cont = ask_arg(self, term, 1);
            let cont = alloc_app(self, cont, Num(0));
            let done = self.run_io(subject, subject, cont, mana);
            clear(self, host, 1);
            clear(self, get_loc(term, 0), 2);
            return done;
          }
          IO_CALL => {
            let fnid = ask_arg(self, term, 0);
            let tupl = ask_arg(self, term, 1);
            let cont = ask_arg(self, term, 2);
            // Builds the argument vector
            let arit = self.get_arity(get_ext(tupl));
            let mut args = Vec::new();
            for i in 0 .. arit {
              args.push(ask_arg(self, tupl, i));
            }
            // Calls called function IO, changing the subject
            // TODO: this should not alloc a Fun as it's limited to 60-bit names
            let ioxp = alloc_fun(self, get_num(fnid), &args);
            let retr = self.run_io(get_num(fnid), subject, ioxp, mana)?;
            // Calls the continuation with the value returned
            let cont = alloc_app(self, cont, retr);
            let done = self.run_io(subject, caller, cont, mana);
            // Clears memory
            clear(self, host, 1);
            clear(self, get_loc(tupl, 0), arit);
            clear(self, get_loc(term, 0), 3);
            return done;
          }
          IO_NAME => {
            let cont = ask_arg(self, term, 0);
            let cont = alloc_app(self, cont, Num(subject));
            let done = self.run_io(subject, caller, cont, mana);
            clear(self, host, 1);
            clear(self, get_loc(term, 0), 1);
            return done;
          }
          IO_FROM => {
            let cont = ask_arg(self, term, 0);
            let cont = alloc_app(self, cont, Num(subject));
            let done = self.run_io(subject, caller, cont, mana);
            clear(self, host, 1);
            clear(self, get_loc(term, 0), 1);
            return done;
          }
          _ => {
            //self.collect(term, mana)?;
            return None;
          }
        }
      }
      _ => {
        return None;
      }
    }
  }

  pub fn run_statement(&mut self, statement: &Statement) {
    match statement {
      Statement::Fun { name, args, func, init } => {
        // TODO: if arity is set, fail
        if !self.exists(*name) {
          self.set_arity(*name, args.len() as u128);
          if self.check_func(&func) {
            if let Some(func) = build_func(func, true) {
              println!("- fun {}", u128_to_name(*name));
              self.set_arity(*name, args.len() as u128);
              self.define_function(*name, func);
              let state = self.create_term(init, 0, &mut init_map());
              self.write_disk(*name, state);
              self.draw();
              return;
            }
          } else {
            println!("- fun {} fail: doesn't pass the checks", u128_to_name(*name));
            self.undo();
            return;
          }
        }
        println!("- fun {} fail: already exists", u128_to_name(*name));
      }
      Statement::Ctr { name, args } => {
        // TODO: if arity is set, fail
        if !self.exists(*name) {
          println!("- ctr {}", u128_to_name(*name));
          self.set_arity(*name, args.len() as u128);
          self.draw();
          return;
        }
        println!("- ctr {} fail", u128_to_name(*name));
      }
      Statement::Run { expr, sign } => {
        let mana_ini = self.get_mana(); 
        let mana_lim = self.get_mana_limit(); // max mana we can reach on this statement
        let size_ini = self.get_size();
        let size_lim = self.get_size_limit(); // max size we can reach on this statement
        if self.check_term(expr) {
          let hash = hash_term(&expr);
          let subj = match sign {
            None       => 0,
            Some(sign) => sign.signer_name(&hash).map(|x| x.0).unwrap_or(1),
          };
          //let addr = match sign {
            //None       => "?".to_string(),
            //Some(sign) => sign.signer_address(&hash).map(|x| hex::encode(x.0)).unwrap_or("?".to_string()),
          //};
          //println!("checking signature...");
          //println!("- hash: {}", hex::encode(hash.0));
          //println!("- sign: {}", if let Some(s) = sign { hex::encode(s.0) } else { "".to_string() });
          //println!("- subj: {}", subj);
          //println!("- addr: {}", addr);
          let host = self.alloc_term(expr);
<<<<<<< HEAD
          // eprintln!("  => run term: {}", show_term(self, host)); // ?? why this is showing dups?
          if let Some(done) = self.run_io(subj, 0, host, mana_lim) {
=======
          // eprintln!("  => run term: {}", show_term(self,ask_lnk(self, host))); // ?? why this is showing dups?
          // eprintln!("  => run term: {}", view_term(&readback(self, ask_lnk(self, host))));
          if let Some(done) = self.run_io(0, 0, host, mana_lim) {
>>>>>>> 999a964a
            if let Some(done) = self.compute(done, mana_lim) {
              let done_code = self.show_term(done);
              if let Some(()) = self.collect(done, mana_lim) {
                let size_end = self.get_size();
                let mana_dif = self.get_mana() - mana_ini;
                let size_dif = size_end - size_ini;
                // dbg!(size_end, size_dif, size_lim);
                if size_end <= size_lim {
                  println!("- run {} ({} mana, {} size)", done_code, mana_dif, size_dif);
                  self.draw();
                } else {
                  println!("- run fail: exceeded size limit {}/{}", size_end, size_lim);
                  self.undo();
                }
                return;
              }
            }
          }
          println!("- run fail");
          self.undo();
        } else {
          println!("- run fail: doesn't pass the checks");
        }
      }
    }
  }

  pub fn check_term(&self, term: &Term) -> bool {
    return self.check_term_arities(term) && self.check_term_depth(term, 0) && is_linear(term);
  }

  pub fn check_term_arities(&self, term: &Term) -> bool {
    match term {
      Term::Var { name } => {
        return true;
      },
      Term::Dup { nam0, nam1, expr, body } => {
        return self.check_term_arities(expr) && self.check_term_arities(body);
      }
      Term::Lam { name, body } => {
        return self.check_term_arities(body);
      }
      Term::App { func, argm } => {
        return self.check_term_arities(func) && self.check_term_arities(argm);
      }
      Term::Ctr { name, args } => {
        if self.get_arity(*name) != args.len() as u128 {
          return false;
        }
        for arg in args {
          if !self.check_term_arities(arg) {
            return false;
          }
        }
        return true;
      }
      Term::Fun { name, args } => {
        if self.get_arity(*name) != args.len() as u128 {
          return false;
        }
        for arg in args {
          if !self.check_term_arities(arg) {
            return false;
          }
        }
        return true;
      }
      Term::Num { numb } => {
        return true;
      }
      Term::Op2 { oper, val0, val1 } => {
        return self.check_term_arities(val0) && self.check_term_arities(val1);
      }
    }
  }

  pub fn check_func(&self, func: &Func) -> bool {
    for rule in func {
      if !self.check_term(&rule.lhs) || !self.check_term(&rule.rhs) {
        return false;
      }
    }
    return true;
  }

  pub fn check_term_depth(&self, term: &Term, depth: u128) -> bool {
    if depth > MAX_TERM_DEPTH {
      return false;
    } else {
      match term {
        Term::Var { name } => {
          return true;
        },
        Term::Dup { nam0, nam1, expr, body } => {
          let expr_check = self.check_term_depth(expr, depth + 1);
          let body_check = self.check_term_depth(body, depth + 1);
          return expr_check && body_check;
        }
        Term::Lam { name, body } => {
          let body_check = self.check_term_depth(body, depth + 1);
          return body_check;
        }
        Term::App { func, argm } => {
          let func_check = self.check_term_depth(func, depth + 1);
          let argm_check = self.check_term_depth(argm, depth + 1);
          return func_check && argm_check;
        }
        Term::Ctr { name, args } => {
          for arg in args {
            if !self.check_term_depth(arg, depth + 1) {
              return false;
            }
          }
          return true;
        }
        Term::Fun { name, args } => {
          for arg in args {
            if !self.check_term_depth(arg, depth + 1) {
              return false;
            }
          }
          return true;
        }
        Term::Num { numb } => {
          return true;
        }
        Term::Op2 { oper, val0, val1 } => {
          let val0_check = self.check_term_depth(val0, depth + 1);
          let val1_check = self.check_term_depth(val1, depth + 1);
          return val0_check && val1_check;
        }
      }
    }
  }

  // Maximum mana = 42m * block_number
  pub fn get_mana_limit(&self) -> u128 {
    (self.get_tick() + 1) * BLOCK_MANA_LIMIT
  }

  // Maximum size = 2048 * block_number
  pub fn get_size_limit(&self) -> i128 {
    (self.get_tick() as i128 + 1) * (BLOCK_BITS_LIMIT / 128)
  }

  // Rollback
  // --------

  // Advances the heap time counter, saving past states for rollback.
  pub fn tick(&mut self) {
    self.set_tick(self.get_tick() + 1);
    self.draw();
    self.snapshot();
  }

  fn snapshot(&mut self) {
    //println!("tick self.curr={}", self.curr);
    let (included, absorber, deleted, rollback) = rollback_push(self.curr, self.back.clone());
    //println!("- tick self.curr={}, included={:?} absorber={:?} deleted={:?} rollback={}", self.curr, included, absorber, deleted, view_rollback(&self.back));
    self.back = rollback;
    // println!(" - back {}", view_rollback(&self.back));
    if included {
      self.heap[self.curr as usize].save_buffers().expect("Error saving buffers."); // TODO: persistence-WIP
      if let Some(deleted) = deleted {
        if let Some(absorber) = absorber {
          self.absorb_heap(absorber, deleted, false);
          self.heap[deleted as usize].append_buffers(self.heap[absorber as usize].uuid).expect("Couldn't append buffers.");
        }
        self.clear_heap(deleted);
        self.heap[deleted as usize].delete_buffers().expect("Couldn't delete buffers.");
        self.curr = deleted;
      } else if let Some(empty) = self.nuls.pop() {
        self.curr = empty;
      } else {
        println!("- {} {} {:?} {}", self.draw, self.curr, self.nuls, view_rollback(&self.back));
        panic!("Not enough heaps.");
      }
    }
  }

  // Rolls back to the earliest state before or equal `tick`
  pub fn rollback(&mut self, tick: u128) {
    // If target tick is older than current tick
    if tick < self.get_tick() {
      println!("- rolling back from {} to {}", self.get_tick(), tick);
      self.clear_heap(self.curr);
      self.nuls.push(self.curr);
      // Removes heaps until the runtime's tick is larger than, or equal to, the target tick
      while tick < self.get_tick() {
        if let Rollback::Cons { keep, head, tail } = &*self.back.clone() {
          self.clear_heap(*head);
          self.nuls.push(*head);
          self.back = tail.clone();
        }
      }
      self.curr = self.nuls.pop().expect("No heap available!");
    }

  }

  // Persistence
  // -----------

  // Persists the current state. Since heaps are automatically saved to disk, function only saves
  // their uuids. Note that this will NOT save the current heap, nor anything after the last heap
  // included on the Rollback list. In other words, it forgets up to ~16 recent blocks. This
  // function is used to avoid re-processing the entire block history on node startup.
  fn persist_state(&self) -> std::io::Result<()> {
    fn get_uuids(rt: &Runtime, rollback: &Rollback, uuids: &mut Vec<u128>) {
      match rollback {
        Rollback::Cons { keep, head, tail } => {
          uuids.push(rt.heap[*head as usize].uuid);
          get_uuids(rt, tail, uuids);
        }
        Rollback::Nil => {}
      }
    }
    let mut uuids : Vec<u128> = vec![];
    get_uuids(self, &self.back, &mut uuids);
    std::fs::write(heap_dir_path().join("_uuids_"), &util::u128s_to_u8s(&uuids))?;
    return Ok(());
  }

  // Restores the saved state. This loads the persisted Rollback list and its heaps.
  fn restore_state(&mut self, uuids: &[u128]) -> std::io::Result<()> {
    for i in 0 .. 10 {
      self.heap[i].clear();
    }
    for i in 0 .. std::cmp::max(uuids.len(), 8) {
      self.heap[i + 2].load_buffers(uuids[i])?;
    }
    let uuids = util::u8s_to_u128s(&std::fs::read(heap_dir_path().join("_uuids_"))?);
    fn load_heaps(rt: &mut Runtime, uuids: &[u128], index: usize) -> std::io::Result<Arc<Rollback>> {
      if index == rt.heap.len() {
        return Ok(Arc::new(Rollback::Nil));
      } else {
        rt.heap[index].load_buffers(uuids[index])?;
        return Ok(Arc::new(Rollback::Cons {
          keep: 0,
          head: index as u64, 
          tail: load_heaps(rt, &uuids, index + 1)?,
        }));
      }
    }
    self.draw = 0;
    self.curr = 1;
    self.back = load_heaps(self, &uuids, 2)?;
    return Ok(());
  }

  // Reverts until the last 
  fn clear_current_heap(&mut self) {
    self.heap[self.curr as usize].clear();
  }

  // Heap writers and readers
  // ------------------------

  // Attempts to read data from the latest heap.
  // If not present, looks for it on past states.
  pub fn get_with<A: std::cmp::PartialEq>(&self, zero: A, none: A, get: impl Fn(&Heap) -> A) -> A {
    let got = get(&self.get_heap(self.draw));
    if none != got {
      return got;
    }
    let got = get(&self.get_heap(self.curr));
    if none != got {
      return got;
    }
    let mut back = &self.back;
    loop {
      match &**back {
        Rollback::Cons { keep, head, tail } => {
          let val = get(self.get_heap(*head));
          if val != none {
            return val;
          }
          back = &*tail;
        }
        Rollback::Nil => {
          return zero;
        }
      }
    }
  }

  // Same as get_with, but gets a function
  // FIXME: can get_with be generalized for this case too?
  pub fn get_func(&self, fid: u128) -> Option<Arc<CompFunc>> {
    let got = self.get_heap(self.draw).read_file(fid);
    if let Some(func) = got {
      return Some(func);
    }
    let got = self.get_heap(self.curr).read_file(fid);
    if let Some(func) = got {
      return Some(func);
    }
    let mut back = &self.back;
    loop {
      match &**back {
        Rollback::Cons { keep, head, tail } => {
          let got = self.get_heap(*head).file.read(fid);
          if let Some(func) = got {
            return Some(func);
          }
          back = &*tail;
        }
        Rollback::Nil => {
          return None;
        }
      }
    }
  }

  pub fn write(&mut self, idx: usize, val: u128) {
    return self.get_heap_mut(self.draw).write(idx, val);
  }

  pub fn read(&self, idx: usize) -> u128 {
    return self.get_with(0, U128_NONE, |heap| heap.read(idx));
  }

  pub fn write_disk(&mut self, fid: u128, val: Lnk) {
    return self.get_heap_mut(self.draw).write_disk(fid, val);
  }

  pub fn read_disk(&mut self, fid: u128) -> Option<Lnk> {
    return self.get_with(Some(0), None, |heap| heap.read_disk(fid));
  }

  pub fn get_arity(&self, fid: u128) -> u128 {
    if let Some(arity) = self.get_with(None, None, |heap| heap.read_arit(fid)) {
      return arity;
    } else {
      return U128_NONE;
    }
  }

  pub fn set_arity(&mut self, fid: u128, arity: u128) {
    self.get_heap_mut(self.draw).write_arit(fid, arity);
  }

  pub fn exists(&self, fid: u128) -> bool {
    if let Some(arity) = self.get_with(None, None, |heap| heap.read_arit(fid)) {
      return true;
    } else {
      return false;
    }
  }

  pub fn get_dups(&self) -> u128 {
    return self.get_with(0, U128_NONE, |heap| heap.get_dups());
  }

  pub fn set_rwts(&mut self, rwts: u128) {
    self.get_heap_mut(self.draw).set_rwts(rwts);
  }

  pub fn get_rwts(&self) -> u128 {
    return self.get_with(0, U128_NONE, |heap| heap.rwts);
  }

  pub fn set_mana(&mut self, mana: u128) {
    self.get_heap_mut(self.draw).set_mana(mana);
  }

  pub fn get_mana(&self) -> u128 {
    return self.get_with(0, U128_NONE, |heap| heap.mana);
  }

  pub fn set_tick(&mut self, tick: u128) {
    self.get_heap_mut(self.draw).set_tick(tick);
  }

  pub fn get_tick(&self) -> u128 {
    return self.get_with(0, U128_NONE, |heap| heap.tick);
  }

  pub fn set_size(&mut self, size: i128) {
    self.get_heap_mut(self.draw).size = size;
  }

  pub fn get_size(&self) -> i128 {
    return self.get_with(0, I128_NONE, |heap| heap.size);
  }

  pub fn set_next(&mut self, next: u128) {
    self.get_heap_mut(self.draw).next = next;
  }

  pub fn get_next(&self) -> u128 {
    return self.get_with(0, U128_NONE, |heap| heap.next);
  }

  pub fn fresh_dups(&mut self) -> u128 {
    let dups = self.get_dups();
    self.get_heap_mut(self.draw).set_dups(dups + 1);
    return dups & 0x3FFFFFFF;
  }
}

// Attempts to include a heap state on the list of past heap states. It only keeps at most
// `log_16(tick)` heaps in memory, rejecting heaps that it doesn't need to store. It returns:
// - included : Bool             = true if the heap was included, false if it was rejected
// - absorber : Option<Box<u64>> = the index of the dropped heap absorber (if any)
// - deleted  : Option<Box<u64>> = the index of the dropped heap (if any)
// - rollback : Rollback         = the updated rollback object
pub fn rollback_push(elem: u64, back: Arc<Rollback>) -> (bool, Option<u64>, Option<u64>, Arc<Rollback>) {
  match &*back {
    Rollback::Nil => {
      let rollback = Arc::new(Rollback::Cons { keep: 0, head: elem, tail: Arc::new(Rollback::Nil) });
      return (true, None, None, rollback);
    }
    Rollback::Cons { keep, head, tail } => {
      if *keep == 0xF {
        let (included, absorber, deleted, tail) = rollback_push(*head, tail.clone());
        let absorber = if !included { Some(elem) } else { absorber };
        let rollback = Arc::new(Rollback::Cons { keep: 0, head: elem, tail });
        return (true, absorber, deleted, rollback);
      } else {
        let rollback = Arc::new(Rollback::Cons { keep: keep + 1, head: *head, tail: tail.clone() });
        return (false, None, Some(elem), rollback);
      }
    }
  }
}

pub fn view_rollback(back: &Arc<Rollback>) -> String {
  match &**back {
    Rollback::Nil => {
      return String::new();
    }
    Rollback::Cons { keep, head, tail } => {
      return format!("[{:x} {}] {}", keep, head, view_rollback(tail));
    }
  }
}


// Constructors
// ------------

pub fn Var(pos: u128) -> Lnk {
  (VAR * TAG) | pos
}

pub fn Dp0(col: u128, pos: u128) -> Lnk {
  (DP0 * TAG) | (col * EXT) | pos
}

pub fn Dp1(col: u128, pos: u128) -> Lnk {
  (DP1 * TAG) | (col * EXT) | pos
}

pub fn Arg(pos: u128) -> Lnk {
  (ARG * TAG) | pos
}

pub fn Era() -> Lnk {
  ERA * TAG
}

pub fn Lam(pos: u128) -> Lnk {
  (LAM * TAG) | pos
}

pub fn App(pos: u128) -> Lnk {
  (APP * TAG) | pos
}

pub fn Par(col: u128, pos: u128) -> Lnk {
  (SUP * TAG) | (col * EXT) | pos
}

pub fn Op2(ope: u128, pos: u128) -> Lnk {
  (OP2 * TAG) | (ope * EXT) | pos
}

pub fn Num(val: u128) -> Lnk {
  debug_assert!((!NUM_MASK & val) == 0, "Num overflow: `{}`.", val);
  (NUM * TAG) | val
}

pub fn Ctr(fun: u128, pos: u128) -> Lnk {
  debug_assert!(fun < 1 << 60, "Directly calling constructor with too long name: `{}`.", u128_to_name(fun));
  (CTR * TAG) | (fun * EXT) | pos
}

pub fn Fun(fun: u128, pos: u128) -> Lnk {
  debug_assert!(fun < 1 << 60, "Directly calling function with too long name: `{}`.", u128_to_name(fun));
  (FUN * TAG) | (fun * EXT) | pos
}

// Getters
// -------

pub fn get_tag(lnk: Lnk) -> u128 {
  lnk / TAG
}

pub fn get_ext(lnk: Lnk) -> u128 {
  (lnk / EXT) & 0xFFF_FFFF_FFFF_FFFF
}

pub fn get_val(lnk: Lnk) -> u128 {
  lnk & 0xFFF_FFFF_FFFF_FFFF
}

pub fn get_num(lnk: Lnk) -> u128 {
  lnk & 0xFF_FFFF_FFFF_FFFF_FFFF_FFFF_FFFF_FFFF
}

//pub fn get_ari(lnk: Lnk) -> u128 {
  //(lnk / ARI) & 0xF
//}

pub fn get_loc(lnk: Lnk, arg: u128) -> u128 {
  get_val(lnk) + arg
}

// Memory
// ------

pub fn ask_lnk(rt: &Runtime, loc: u128) -> Lnk {
  rt.read(loc as usize)
  //unsafe { *rt.heap.get_unchecked(loc as usize) }
}

pub fn ask_arg(rt: &Runtime, term: Lnk, arg: u128) -> Lnk {
  ask_lnk(rt, get_loc(term, arg))
}

pub fn link(rt: &mut Runtime, loc: u128, lnk: Lnk) -> Lnk {
  rt.write(loc as usize, lnk);
  if get_tag(lnk) <= VAR {
    let pos = get_loc(lnk, get_tag(lnk) & 0x01);
    rt.write(pos as usize, Arg(loc));
  }
  lnk
}

pub fn alloc(rt: &mut Runtime, size: u128) -> u128 {
  if size == 0 {
    return 0;
  } else {
    loop {
      let index = rt.get_next();
      if index <= HEAP_SIZE - size {
        let mut empty = true;
        for i in 0 .. size {
          if rt.read((index + i) as usize) != 0 {
            empty = false;
            break;
          }
        }
        if empty {
          rt.set_next(rt.get_next() + size);
          rt.set_size(rt.get_size() + size as i128);
          return index;
        }
      }
      rt.set_next((fastrand::u64(..) % HEAP_SIZE as u64) as u128);
    }
  }
}

pub fn clear(rt: &mut Runtime, loc: u128, size: u128) {
  //println!("- clear {} {}", loc, size);
  for i in 0 .. size {
    if rt.read((loc + i) as usize) == 0 {
      eprintln!("- clear again {}", loc);
      panic!("clear happened twice");
    }
    rt.write((loc + i) as usize, 0);
  }
  rt.set_size(rt.get_size() - size as i128);
  //rt.free[size as usize].push(loc);
}

pub fn collect(rt: &mut Runtime, term: Lnk, mana: u128) -> Option<()> {
  let mut stack : Vec<Lnk> = Vec::new();
  let mut next = term;
  let mut dups : Vec<u128> = Vec::new();
  loop {
    let term = next;
    match get_tag(term) {
      DP0 => {
        link(rt, get_loc(term, 0), Era());
        dups.push(term);
      }
      DP1 => {
        link(rt, get_loc(term, 1), Era());
        dups.push(term);
      }
      VAR => {
        link(rt, get_loc(term, 0), Era());
      }
      LAM => {
        if get_tag(ask_arg(rt, term, 0)) != ERA {
          link(rt, get_loc(ask_arg(rt, term, 0), 0), Era());
        }
        next = ask_arg(rt, term, 1);
        clear(rt, get_loc(term, 0), 2);
        continue;
      }
      APP => {
        stack.push(ask_arg(rt, term, 0));
        next = ask_arg(rt, term, 1);
        clear(rt, get_loc(term, 0), 2);
        continue;
      }
      SUP => {
        stack.push(ask_arg(rt, term, 0));
        next = ask_arg(rt, term, 1);
        clear(rt, get_loc(term, 0), 2);
        continue;
      }
      OP2 => {
        stack.push(ask_arg(rt, term, 0));
        next = ask_arg(rt, term, 1);
        clear(rt, get_loc(term, 0), 2);
        continue;
      }
      NUM => {}
      CTR | FUN => {
        let arity = rt.get_arity(get_ext(term));
        for i in 0 .. arity {
          if i < arity - 1 {
            stack.push(ask_arg(rt, term, i));
          } else {
            next = ask_arg(rt, term, i);
          }
        }
        clear(rt, get_loc(term, 0), arity);
        if arity > 0 {
          continue;
        }
      }
      _ => {}
    }
    if let Some(got) = stack.pop() {
      next = got;
    } else {
      break;
    }
  }
  for dup in dups {
    let fst = ask_arg(rt, dup, 0);
    let snd = ask_arg(rt, dup, 1);
    if get_tag(fst) == ERA && get_tag(snd) == ERA {
      collect(rt, ask_arg(rt, dup, 2), mana);
      clear(rt, get_loc(dup, 0), 3);
    }
  }
  return Some(());
}

// Term
// ----

// Counts how many times the free variable 'name' appears inside Term
fn count_uses(term: &Term, name: u128) -> u128 {
  match term {
    Term::Var { name: var_name } => {
      return if name == *var_name { 1 } else { 0 };
    }
    Term::Dup { nam0, nam1, expr, body } => {
      let expr_uses = count_uses(expr, name);
      let body_uses = if name == *nam0 || name == *nam1 { 0 } else { count_uses(body, name) };
      return expr_uses + body_uses;
    }
    Term::Lam { name: lam_name, body } => {
      return if name == *lam_name { 0 } else { count_uses(body, name) };
    }
    Term::App { func, argm } => {
      let func_uses = count_uses(func, name);
      let argm_uses = count_uses(argm, name);
      return func_uses + argm_uses;
    }
    Term::Ctr { name: ctr_name, args } => {
      let mut uses = 0;
      for arg in args {
        uses += count_uses(arg, name);
      }
      return uses;
    }
    Term::Fun { name: fun_name, args } => {
      let mut uses = 0;
      for arg in args {
        uses += count_uses(arg, name);
      }
      return uses;
    }
    Term::Num { numb } => {
      return 0;
    }
    Term::Op2 { oper, val0, val1 } => {
      let val0_uses = count_uses(val0, name);
      let val1_uses = count_uses(val1, name);
      return val0_uses + val1_uses;
    }
  }
}

// Checks if:
// - Every non-erased variable is used exactly once
// - Every erased variable is never used
pub fn is_linear(term: &Term) -> bool {
  match term {
    Term::Var { name: var_name } => {
      return true;
    }
    Term::Dup { nam0, nam1, expr, body } => {
      let expr_linear = is_linear(expr);
      let body_linear
        =  (*nam0 == VAR_NONE || count_uses(body, *nam0) == 1)
        && (*nam1 == VAR_NONE || count_uses(body, *nam1) == 1)
        && is_linear(body);
      return expr_linear && body_linear;
    }
    Term::Lam { name, body } => {
      let body_linear
        =  (*name == VAR_NONE || count_uses(body, *name) == 1)
        && is_linear(body);
      return body_linear;
    }
    Term::App { func, argm } => {
      let func_linear = is_linear(func);
      let argm_linear = is_linear(argm);
      return func_linear && argm_linear;
    }
    Term::Ctr { name: ctr_name, args } => {
      let mut linear = true;
      for arg in args {
        linear = linear && is_linear(arg);
      }
      return linear;
    }
    Term::Fun { name: fun_name, args } => {
      let mut linear = true;
      for arg in args {
        linear = linear && is_linear(arg);
      }
      return linear;
    }
    Term::Num { numb } => {
      return true;
    }
    Term::Op2 { oper, val0, val1 } => {
      let val0_linear = is_linear(val0);
      let val1_linear = is_linear(val1);
      return val0_linear && val1_linear;
    }
  }
}

// Writes a Term represented as a Rust enum on the Runtime's rt.
pub fn create_term(rt: &mut Runtime, term: &Term, loc: u128, vars_data: &mut Map<u128>) -> Lnk {
  fn bind(rt: &mut Runtime, loc: u128, name: u128, lnk: Lnk, vars_data: &mut Map<u128>) {
    //println!("~~ bind {} {}", u128_to_name(name), show_lnk(lnk));
    if name == VAR_NONE {
      link(rt, loc, Era());
    } else {
      let got = vars_data.get(&(name as u64)).map(|x| *x);
      match got {
        Some(got) => {
          vars_data.remove(&(name as u64));
          link(rt, got, lnk);
        }
        None => {
          vars_data.insert(name as u64, lnk);
          link(rt, loc, Era());
        }
      }
    }
  }
  match term {
    Term::Var { name } => {
      //println!("~~ var {} {}", u128_to_name(*name), vars_data.len());
      let got = vars_data.get(&(*name as u64)).map(|x| *x);
      match got {
        Some(got) => {
          vars_data.remove(&(*name as u64));
          return got;
        }
        None => {
          vars_data.insert(*name as u64, loc);
          return Num(0);
        }
      }
    }
    Term::Dup { nam0, nam1, expr, body } => {
      let node = alloc(rt, 3);
      let dupk = rt.fresh_dups();
      bind(rt, node + 0, *nam0, Dp0(dupk, node), vars_data);
      bind(rt, node + 1, *nam1, Dp1(dupk, node), vars_data);
      let expr = create_term(rt, expr, node + 2, vars_data);
      link(rt, node + 2, expr);
      let body = create_term(rt, body, loc, vars_data);
      body
    }
    Term::Lam { name, body } => {
      let node = alloc(rt, 2);
      bind(rt, node + 0, *name, Var(node), vars_data);
      let body = create_term(rt, body, node + 1, vars_data);
      link(rt, node + 1, body);
      Lam(node)
    }
    Term::App { func, argm } => {
      let node = alloc(rt, 2);
      let func = create_term(rt, func, node + 0, vars_data);
      link(rt, node + 0, func);
      let argm = create_term(rt, argm, node + 1, vars_data);
      link(rt, node + 1, argm);
      App(node)
    }
    Term::Fun { name, args } => {
      let size = args.len() as u128;
      let node = alloc(rt, size);
      for (i, arg) in args.iter().enumerate() {
        let arg_lnk = create_term(rt, arg, node + i as u128, vars_data);
        link(rt, node + i as u128, arg_lnk);
      }
      Fun(*name, node)
    }
    Term::Ctr { name, args } => {
      let size = args.len() as u128;
      let node = alloc(rt, size);
      for (i, arg) in args.iter().enumerate() {
        let arg_lnk = create_term(rt, arg, node + i as u128, vars_data);
        link(rt, node + i as u128, arg_lnk);
      }
      Ctr(*name, node)
    }
    Term::Num { numb } => {
      // TODO: assert numb size
      Num(*numb as u128)
    }
    Term::Op2 { oper, val0, val1 } => {
      let node = alloc(rt, 2);
      let val0 = create_term(rt, val0, node + 0, vars_data);
      link(rt, node + 0, val0);
      let val1 = create_term(rt, val1, node + 1, vars_data);
      link(rt, node + 1, val1);
      Op2(*oper, node)
    }
  }
}

// Given a vector of rules (lhs/rhs pairs), builds the Func object
pub fn build_func(func: &Vec<Rule>, debug: bool) -> Option<CompFunc> {
  // If there are no rules, return none
  if func.len() == 0 {
    if debug {
      println!("  - failed to build function: no rules");
    }
    return None;
  }

  // Find the function arity
  let arity;
  if let Term::Fun { args, .. } = &func[0].lhs {
    arity = args.len() as u128;
  } else {
    if debug {
      println!("  - failed to build function: left-hand side must be !(Fun ...)");
    }
    return None;
  }

  // The resulting vector
  let mut comp_rules = Vec::new();

  // A vector with the indices that are strict
  let mut strict = vec![false; arity as usize];

  // For each rule (lhs/rhs pair)
  for rule_index in 0 .. func.len() {
    let rule = &func[rule_index];

    // Validates that:
    // - the same lhs variable names aren't defined twice or more
    // - lhs variables are used linearly on the rhs
    let mut seen : HashSet<u128> = HashSet::new();
    fn check_var(name: u128, body: &Term, seen: &mut HashSet<u128>) -> bool {
      if seen.contains(&name) {
        return false;
      } else if name == VAR_NONE {
        return true;
      } else {
        seen.insert(name);
        return count_uses(body, name) == 1;
      }
    }

    let mut cond = Vec::new();
    let mut vars = Vec::new();
    let mut eras = Vec::new();

    // If the lhs is a Fun
    if let Term::Fun { ref name, ref args } = rule.lhs {

      // If there is an arity mismatch, return None
      if args.len() as u128 != arity {
        if debug {
          println!("  - failed to build function: arity mismatch on rule {}", rule_index);
        }
        return None;
      }

      // For each lhs argument
      for i in 0 .. args.len() as u128 {
        
        match &args[i as usize] {
          // If it is a constructor...
          Term::Ctr { name: arg_name, args: arg_args } => {
            strict[i as usize] = true;
            cond.push(Ctr(*arg_name, 0)); // adds its matching condition
            eras.push((i, arg_args.len() as u128)); // marks its index and arity for freeing
            // For each of its fields...
            for j in 0 .. arg_args.len() as u128 {
              // If it is a variable...
              if let Term::Var { name } = arg_args[j as usize] {
                if !check_var(name, &rule.rhs, &mut seen) {
                  if debug {
                    println!("  - failed to build function: non-linear variable '{}', on rule {}, argument {}:\n    {} = {}", u128_to_name(name), rule_index, i, view_term(&rule.lhs), view_term(&rule.rhs));
                  }
                  return None;
                } else {
                  vars.push(Var { name, param: i, field: Some(j), erase: name == VAR_NONE }); // add its location
                }
              // Otherwise..
              } else {
                if debug {
                  println!("  - failed to build function: nested match on rule {}, argument {}:\n    {} = {}", rule_index, i, view_term(&rule.lhs), view_term(&rule.rhs));
                }
                return None; // return none, because we don't allow nested matches
              }
            }
          }
          // If it is a number...
          Term::Num { numb: arg_numb } => {
            strict[i as usize] = true;
            cond.push(Num(*arg_numb as u128)); // adds its matching condition
          }
          // If it is a variable...
          Term::Var { name: arg_name } => {
            if !check_var(*arg_name, &rule.rhs, &mut seen) {
              if debug {
                println!("  - failed to build function: non-linear variable '{}', on rule {}, argument {}:\n    {} = {}", u128_to_name(*arg_name), rule_index, i, view_term(&rule.lhs), view_term(&rule.rhs));
              }
              return None;
            } else {
              vars.push(Var { name: *arg_name, param: i, field: None, erase: *arg_name == VAR_NONE }); // add its location
              cond.push(0); // it has no matching condition
            }
          }
          _ => {
            if debug {
              println!("  - failed to build function: unsupported match on rule {}, argument {}:\n    {} = {}", rule_index, i, view_term(&rule.lhs), view_term(&rule.rhs));
            }
            return None;
          }
        }
      }

    // If lhs isn't a Ctr, return None
    } else {
      if debug {
        println!("  - failed to build function: left-hand side isn't a constructor, on rule {}:\n    {} = {}", rule_index, view_term(&rule.lhs), view_term(&rule.rhs));
      }
      return None;
    }

    // Creates the rhs body
    let body = rule.rhs.clone();

    // Adds the rule to the result vector
    comp_rules.push(CompRule { cond, vars, eras, body });
  }

  // Builds the redux object, with the index of strict arguments
  let mut redux = Vec::new();
  for i in 0 .. strict.len() {
    if strict[i] {
      redux.push(i as u128);
    }
  }

  return Some(CompFunc {
    func: func.clone(),
    arity,
    redux,
    rules: comp_rules,
  });
}

pub fn create_app(rt: &mut Runtime, func: Lnk, argm: Lnk) -> Lnk {
  let node = alloc(rt, 2);
  link(rt, node + 0, func);
  link(rt, node + 1, argm);
  App(node)
}

pub fn create_fun(rt: &mut Runtime, fun: u128, args: &[Lnk]) -> Lnk {
  let node = alloc(rt, args.len() as u128);
  for i in 0 .. args.len() {
    link(rt, node + i as u128, args[i]);
  }
  Fun(fun, node)
}

pub fn alloc_lnk(rt: &mut Runtime, term: Lnk) -> u128 {
  let loc = alloc(rt, 1);
  link(rt, loc, term);
  return loc;
}

pub fn alloc_app(rt: &mut Runtime, func: Lnk, argm: Lnk) -> u128 {
  let app = create_app(rt, func, argm);
  return alloc_lnk(rt, app);
}

pub fn alloc_fun(rt: &mut Runtime, fun: u128, args: &[Lnk]) -> u128 {
  let fun = create_fun(rt, fun, args);
  return alloc_lnk(rt, fun);
}

// Reduction
// ---------

pub fn subst(rt: &mut Runtime, lnk: Lnk, val: Lnk, mana: u128) -> Option<()> {
  if get_tag(lnk) != ERA {
    link(rt, get_loc(lnk, 0), val);
  } else {
    collect(rt, val, mana)?;
  }
  return Some(());
}

pub fn reduce(rt: &mut Runtime, root: u128, mana: u128) -> Option<Lnk> {
  let mut vars_data: Map<u128> = init_map();

  let mut stack: Vec<u128> = Vec::new();

  let mut init = 1;
  let mut host = root;

  let mut func_val : Option<CompFunc>;
  let mut func_ref : Option<&mut CompFunc>;

  loop {
    let term = ask_lnk(rt, host);

    if rt.get_mana() > mana {
      return None;
    }

    //if debug || true {
      //println!("------------------------");
      //println!("{}", show_term(rt, ask_lnk(rt, 0)));
    //}

    if init == 1 {
      match get_tag(term) {
        APP => {
          stack.push(host);
          init = 1;
          host = get_loc(term, 0);
          continue;
        }
        DP0 | DP1 => {
          stack.push(host);
          host = get_loc(term, 2);
          continue;
        }
        OP2 => {
          stack.push(host);
          stack.push(get_loc(term, 1) | 0x80000000);
          host = get_loc(term, 0);
          continue;
        }
        FUN => {
          let fun = get_ext(term);
          let ari = rt.get_arity(fun);
          if let Some(func) = &rt.get_func(fun) {
            if ari == func.arity {
              if func.redux.len() == 0 {
                init = 0;
              } else {
                stack.push(host);
                for (i, redux) in func.redux.iter().enumerate() {
                  if i < func.redux.len() - 1 {
                    stack.push(get_loc(term, *redux) | 0x80000000);
                  } else {
                    host = get_loc(term, *redux);
                  }
                }
              }
              continue;
            }
          }
        }
        _ => {}
      }
    } else {
      match get_tag(term) {
        APP => {
          let arg0 = ask_arg(rt, term, 0);
          // (@x(body) a)
          // ------------ APP-LAM
          // x <- a
          // body
          if get_tag(arg0) == LAM {
            //println!("app-lam");
            rt.set_mana(rt.get_mana() + AppLamMana());
            rt.set_rwts(rt.get_rwts() + 1);
            subst(rt, ask_arg(rt, arg0, 0), ask_arg(rt, term, 1), mana);
            let _done = link(rt, host, ask_arg(rt, arg0, 1));
            clear(rt, get_loc(term, 0), 2);
            clear(rt, get_loc(arg0, 0), 2);
            init = 1;
            continue;
          }
          // ({a b} c)
          // ----------------- APP-SUP
          // dup x0 x1 = c
          // {(a x0) (b x1)}
          if get_tag(arg0) == SUP {
            //println!("app-sup");
            rt.set_mana(rt.get_mana() + AppSupMana());
            rt.set_rwts(rt.get_rwts() + 1);
            let app0 = get_loc(term, 0);
            let app1 = get_loc(arg0, 0);
            let let0 = alloc(rt, 3);
            let par0 = alloc(rt, 2);
            link(rt, let0 + 2, ask_arg(rt, term, 1));
            link(rt, app0 + 1, Dp0(get_ext(arg0), let0));
            link(rt, app0 + 0, ask_arg(rt, arg0, 0));
            link(rt, app1 + 0, ask_arg(rt, arg0, 1));
            link(rt, app1 + 1, Dp1(get_ext(arg0), let0));
            link(rt, par0 + 0, App(app0));
            link(rt, par0 + 1, App(app1));
            let done = Par(get_ext(arg0), par0);
            link(rt, host, done);
          }
        }
        DP0 | DP1 => {
          let arg0 = ask_arg(rt, term, 2);
          // dup r s = @x(f)
          // --------------- DUP-LAM
          // dup f0 f1 = f
          // r <- @x0(f0)
          // s <- @x1(f1)
          // x <- {x0 x1}
          if get_tag(arg0) == LAM {
            //println!("dup-lam");
            rt.set_mana(rt.get_mana() + DupLamMana());
            rt.set_rwts(rt.get_rwts() + 1);
            let let0 = get_loc(term, 0);
            let par0 = get_loc(arg0, 0);
            let lam0 = alloc(rt, 2);
            let lam1 = alloc(rt, 2);
            link(rt, let0 + 2, ask_arg(rt, arg0, 1));
            link(rt, par0 + 1, Var(lam1));
            let arg0_arg_0 = ask_arg(rt, arg0, 0);
            link(rt, par0 + 0, Var(lam0));
            subst(rt, arg0_arg_0, Par(get_ext(term), par0), mana);
            let term_arg_0 = ask_arg(rt, term, 0);
            link(rt, lam0 + 1, Dp0(get_ext(term), let0));
            subst(rt, term_arg_0, Lam(lam0), mana);
            let term_arg_1 = ask_arg(rt, term, 1);
            link(rt, lam1 + 1, Dp1(get_ext(term), let0));
            subst(rt, term_arg_1, Lam(lam1), mana);
            let done = Lam(if get_tag(term) == DP0 { lam0 } else { lam1 });
            link(rt, host, done);
            init = 1;
            continue;
          // dup x y = {a b}
          // --------------- DUP-SUP-E
          // x <- a
          // y <- b
          } else if get_tag(arg0) == SUP {
            if get_ext(term) == get_ext(arg0) {
              //println!("dup-sup-e");
              rt.set_mana(rt.get_mana() + DupSupMana());
              rt.set_rwts(rt.get_rwts() + 1);
              subst(rt, ask_arg(rt, term, 0), ask_arg(rt, arg0, 0), mana);
              subst(rt, ask_arg(rt, term, 1), ask_arg(rt, arg0, 1), mana);
              let _done = link(rt, host, ask_arg(rt, arg0, if get_tag(term) == DP0 { 0 } else { 1 }));
              clear(rt, get_loc(term, 0), 3);
              clear(rt, get_loc(arg0, 0), 2);
              init = 1;
              continue;
            // dup x y = {a b}
            // ----------------- DUP-SUP-D
            // x <- {xA xB}
            // y <- {yA yB}
            // dup xA yA = a
            // dup xB yB = b
            } else {
              //println!("dup-sup-d");
              rt.set_mana(rt.get_mana() + DupDupMana());
              rt.set_rwts(rt.get_rwts() + 1);
              let par0 = alloc(rt, 2);
              let let0 = get_loc(term, 0);
              let par1 = get_loc(arg0, 0);
              let let1 = alloc(rt, 3);
              link(rt, let0 + 2, ask_arg(rt, arg0, 0));
              link(rt, let1 + 2, ask_arg(rt, arg0, 1));
              let term_arg_0 = ask_arg(rt, term, 0);
              let term_arg_1 = ask_arg(rt, term, 1);
              link(rt, par1 + 0, Dp1(get_ext(term), let0));
              link(rt, par1 + 1, Dp1(get_ext(term), let1));
              link(rt, par0 + 0, Dp0(get_ext(term), let0));
              link(rt, par0 + 1, Dp0(get_ext(term), let1));
              subst(rt, term_arg_0, Par(get_ext(arg0), par0), mana);
              subst(rt, term_arg_1, Par(get_ext(arg0), par1), mana);
              let done = Par(get_ext(arg0), if get_tag(term) == DP0 { par0 } else { par1 });
              link(rt, host, done);
            }
          // dup x y = N
          // ----------- DUP-NUM
          // x <- N
          // y <- N
          // ~
          } else if get_tag(arg0) == NUM {
            //println!("dup-num");
            rt.set_mana(rt.get_mana() + DupNumMana());
            rt.set_rwts(rt.get_rwts() + 1);
            subst(rt, ask_arg(rt, term, 0), arg0, mana);
            subst(rt, ask_arg(rt, term, 1), arg0, mana);
            clear(rt, get_loc(term, 0), 3);
            let _done = arg0;
            link(rt, host, arg0);
          // dup x y = (K a b c ...)
          // ----------------------- DUP-CTR
          // dup a0 a1 = a
          // dup b0 b1 = b
          // dup c0 c1 = c
          // ...
          // x <- (K a0 b0 c0 ...)
          // y <- (K a1 b1 c1 ...)
          } else if get_tag(arg0) == CTR {
            //println!("dup-ctr");
            let func = get_ext(arg0);
            let arit = rt.get_arity(func);
            rt.set_mana(rt.get_mana() + DupCtrMana(arit));
            rt.set_rwts(rt.get_rwts() + 1);
            if arit == 0 {
              subst(rt, ask_arg(rt, term, 0), Ctr(func, 0), mana);
              subst(rt, ask_arg(rt, term, 1), Ctr(func, 0), mana);
              clear(rt, get_loc(term, 0), 3);
              let _done = link(rt, host, Ctr(func, 0));
            } else {
              let ctr0 = get_loc(arg0, 0);
              let ctr1 = alloc(rt, arit);
              for i in 0..arit - 1 {
                let leti = alloc(rt, 3);
                link(rt, leti + 2, ask_arg(rt, arg0, i));
                link(rt, ctr0 + i, Dp0(get_ext(term), leti));
                link(rt, ctr1 + i, Dp1(get_ext(term), leti));
              }
              let leti = get_loc(term, 0);
              link(rt, leti + 2, ask_arg(rt, arg0, arit - 1));
              let term_arg_0 = ask_arg(rt, term, 0);
              link(rt, ctr0 + arit - 1, Dp0(get_ext(term), leti));
              subst(rt, term_arg_0, Ctr(func, ctr0), mana);
              let term_arg_1 = ask_arg(rt, term, 1);
              link(rt, ctr1 + arit - 1, Dp1(get_ext(term), leti));
              subst(rt, term_arg_1, Ctr(func, ctr1), mana);
              let done = Ctr(func, if get_tag(term) == DP0 { ctr0 } else { ctr1 });
              link(rt, host, done);
            }
          // dup x y = *
          // ----------- DUP-ERA
          // x <- *
          // y <- *
          } else if get_tag(arg0) == ERA {
            //println!("dup-era");
            rt.set_mana(rt.get_mana() + DupEraMana());
            rt.set_rwts(rt.get_rwts() + 1);
            subst(rt, ask_arg(rt, term, 0), Era(), mana);
            subst(rt, ask_arg(rt, term, 1), Era(), mana);
            link(rt, host, Era());
            clear(rt, get_loc(term, 0), 3);
            init = 1;
            continue;
          }
        }
        OP2 => {
          let arg0 = ask_arg(rt, term, 0);
          let arg1 = ask_arg(rt, term, 1);
          // (+ a b)
          // --------- OP2-NUM
          // add(a, b)
          if get_tag(arg0) == NUM && get_tag(arg1) == NUM {
            // eprintln!("op2-num");
            fn gu08(tup: u128) -> u8 {
              tup as u8
            }
            fn gu16(tup: u128) -> u16 {
              (tup >> 8) as u16
            }
            fn gu32(tup: u128) -> u32 {
              (tup >> 24) as u32
            }
            fn gu64(tup: u128) -> u64 {
              (tup >> 56) as u64
            }
            fn gi08(tup: u128) -> i8 {
              tup as i8
            }
            fn gi16(tup: u128) -> i16 {
              (tup >> 8) as i16
            }
            fn gi32(tup: u128) -> i32 {
              (tup >> 24) as i32
            }
            fn gi64(tup: u128) -> i64 {
              (tup >> 56) as i64
            }
            fn utup(x8: u8, x16: u16, x32: u32, x64: u64) -> u128 {
              let x8  = (x8  as u128) << (0);
              let x16 = (x16 as u128) << (8);
              let x32 = (x32 as u128) << (8 + 16);
              let x64 = (x64 as u128) << (8 + 16 + 32);
              return x8 | x16 | x32 | x64;
            }
            fn itup(x8: i8, x16: i16, x32: i32, x64: i64) -> u128 {
              let x8  = (x8  as  u8 as u128) << (0);
              let x16 = (x16 as u16 as u128) << (8);
              let x32 = (x32 as u32 as u128) << (8 + 16);
              let x64 = (x64 as u64 as u128) << (8 + 16 + 32);
              return x8 | x16 | x32 | x64;
            }
            rt.set_mana(rt.get_mana() + Op2NumMana());
            rt.set_rwts(rt.get_rwts() + 1);
            let a_u = get_num(arg0);
            let b_u = get_num(arg1);
            let a_i = a_u as i128;
            let b_i = b_u as i128;
            let a_u08 = gu08(a_u); let a_u16 = gu16(a_u); let a_u32 = gu32(a_u); let a_u64 = gu64(a_u); // TODO: replace by single function
            let a_i08 = gi08(a_u); let a_i16 = gi16(a_u); let a_i32 = gi32(a_u); let a_i64 = gi64(a_u);
            let b_u08 = gu08(b_u); let b_u16 = gu16(b_u); let b_u32 = gu32(b_u); let b_u64 = gu64(b_u);
            let b_i08 = gi08(b_u); let b_i16 = gi16(b_u); let b_i32 = gi32(b_u); let b_i64 = gi64(b_u);

            let op = get_ext(term);
            let res = match op {
              // U120
              U120_ADD => (a_u +  b_u) & NUM_MASK,
              U120_SUB => (a_u -  b_u) & NUM_MASK,
              U120_MUL => (a_u *  b_u) & NUM_MASK,
              U120_DIV => (a_u /  b_u) & NUM_MASK,
              U120_MOD => (a_u %  b_u) & NUM_MASK,
              U120_AND => (a_u &  b_u) & NUM_MASK,
              U120_OR  => (a_u |  b_u) & NUM_MASK,
              U120_XOR => (a_u ^  b_u) & NUM_MASK,
              U120_SHL => (a_u << b_u) & NUM_MASK,
              U120_SHR => (a_u >> b_u) & NUM_MASK,
              U120_LTN => u128::from(a_u <  b_u),
              U120_LTE => u128::from(a_u <= b_u),
              U120_EQL => u128::from(a_u == b_u),
              U120_GTE => u128::from(a_u >= b_u),
              U120_GTN => u128::from(a_u >  b_u),
              U120_NEQ => u128::from(a_u != b_u),
              U120_RTL => todo!("U120_RTL"), // TODO
              U120_RTR => todo!("U120_RTR"), // TODO
              // I120
              I120_ADD => (a_i +  b_i) as u128 & NUM_MASK,
              I120_SUB => (a_i -  b_i) as u128 & NUM_MASK,
              I120_MUL => (a_i *  b_i) as u128 & NUM_MASK,
              I120_DIV => (a_i /  b_i) as u128 & NUM_MASK,
              I120_MOD => (a_i %  b_i) as u128 & NUM_MASK,
              I120_AND => (a_i &  b_i) as u128 & NUM_MASK,
              I120_OR  => (a_i |  b_i) as u128 & NUM_MASK,
              I120_XOR => (a_i ^  b_i) as u128 & NUM_MASK,
              I120_SHL => (a_i << b_i) as u128 & NUM_MASK,
              I120_SHR => (a_i >> b_i) as u128 & NUM_MASK,
              I120_LTN => u128::from(a_i <  b_i),
              I120_LTE => u128::from(a_i <= b_i),
              I120_EQL => u128::from(a_i == b_i),
              I120_GTE => u128::from(a_i >= b_i),
              I120_GTN => u128::from(a_i >  b_i),
              I120_NEQ => u128::from(a_i != b_i),
              I120_RTL => todo!("I120_RTL"), // TODO
              I120_RTR => todo!("I120_RTR"), // TODO
              // UTUP
              UTUP_ADD => utup(a_u08 +  b_u08, a_u16 +  b_u16, a_u32 +  b_u32, a_u64 +  b_u64),
              UTUP_SUB => utup(a_u08 -  b_u08, a_u16 -  b_u16, a_u32 -  b_u32, a_u64 -  b_u64),
              UTUP_MUL => utup(a_u08 *  b_u08, a_u16 *  b_u16, a_u32 *  b_u32, a_u64 *  b_u64),
              UTUP_DIV => utup(a_u08 /  b_u08, a_u16 /  b_u16, a_u32 /  b_u32, a_u64 /  b_u64),
              UTUP_MOD => utup(a_u08 %  b_u08, a_u16 %  b_u16, a_u32 %  b_u32, a_u64 %  b_u64),
              UTUP_AND => utup(a_u08 &  b_u08, a_u16 &  b_u16, a_u32 &  b_u32, a_u64 &  b_u64),
              UTUP_OR  => utup(a_u08 |  b_u08, a_u16 |  b_u16, a_u32 |  b_u32, a_u64 |  b_u64),
              UTUP_XOR => utup(a_u08 ^  b_u08, a_u16 ^  b_u16, a_u32 ^  b_u32, a_u64 ^  b_u64),
              UTUP_SHL => utup(a_u08 << b_u08, a_u16 << b_u16, a_u32 << b_u32, a_u64 << b_u64),
              UTUP_SHR => utup(a_u08 >> b_u08, a_u16 >> b_u16, a_u32 >> b_u32, a_u64 >> b_u64),
              UTUP_LTN => utup(u8::from(a_u08 <  b_u08), u16::from(a_u16 <  b_u16), u32::from(a_u32 <  b_u32), u64::from(a_u64 <  b_u64)),
              UTUP_LTE => utup(u8::from(a_u08 <= b_u08), u16::from(a_u16 <= b_u16), u32::from(a_u32 <= b_u32), u64::from(a_u64 <= b_u64)),
              UTUP_EQL => utup(u8::from(a_u08 == b_u08), u16::from(a_u16 == b_u16), u32::from(a_u32 == b_u32), u64::from(a_u64 == b_u64)),
              UTUP_GTE => utup(u8::from(a_u08 >= b_u08), u16::from(a_u16 >= b_u16), u32::from(a_u32 >= b_u32), u64::from(a_u64 >= b_u64)),
              UTUP_GTN => utup(u8::from(a_u08 >  b_u08), u16::from(a_u16 >  b_u16), u32::from(a_u32 >  b_u32), u64::from(a_u64 >  b_u64)),
              UTUP_NEQ => utup(u8::from(a_u08 != b_u08), u16::from(a_u16 != b_u16), u32::from(a_u32 != b_u32), u64::from(a_u64 != b_u64)),
              UTUP_RTL => utup(a_u08.rotate_left(b_u08 as u32),  a_u16.rotate_left(b_u16 as u32),  a_u32.rotate_left(b_u32 as u32),  a_u64.rotate_left(b_u64 as u32) ), // ?? I think the u64 to u32 cast can panic
              UTUP_RTR => utup(a_u08.rotate_right(b_u08 as u32), a_u16.rotate_right(b_u16 as u32), a_u32.rotate_right(b_u32 as u32), a_u64.rotate_right(b_u64 as u32)),
              // ITUP
              ITUP_ADD => itup(a_i08 +  b_i08, a_i16 +  b_i16, a_i32 +  b_i32, a_i64 +  b_i64),
              ITUP_SUB => itup(a_i08 -  b_i08, a_i16 -  b_i16, a_i32 -  b_i32, a_i64 -  b_i64),
              ITUP_MUL => itup(a_i08 *  b_i08, a_i16 *  b_i16, a_i32 *  b_i32, a_i64 *  b_i64),
              ITUP_DIV => itup(a_i08 /  b_i08, a_i16 /  b_i16, a_i32 /  b_i32, a_i64 /  b_i64),
              ITUP_MOD => itup(a_i08 %  b_i08, a_i16 %  b_i16, a_i32 %  b_i32, a_i64 %  b_i64),
              ITUP_AND => itup(a_i08 &  b_i08, a_i16 &  b_i16, a_i32 &  b_i32, a_i64 &  b_i64),
              ITUP_OR  => itup(a_i08 |  b_i08, a_i16 |  b_i16, a_i32 |  b_i32, a_i64 |  b_i64),
              ITUP_XOR => itup(a_i08 ^  b_i08, a_i16 ^  b_i16, a_i32 ^  b_i32, a_i64 ^  b_i64),
              ITUP_SHL => itup(a_i08 << b_i08, a_i16 << b_i16, a_i32 << b_i32, a_i64 << b_i64),
              ITUP_SHR => itup(a_i08 >> b_i08, a_i16 >> b_i16, a_i32 >> b_i32, a_i64 >> b_i64),
              ITUP_LTN => itup(i8::from(a_i08 <  b_i08), i16::from(a_i16 <  b_i16), i32::from(a_i32 <  b_i32), i64::from(a_i64 <  b_i64)),
              ITUP_LTE => itup(i8::from(a_i08 <= b_i08), i16::from(a_i16 <= b_i16), i32::from(a_i32 <= b_i32), i64::from(a_i64 <= b_i64)),
              ITUP_EQL => itup(i8::from(a_i08 == b_i08), i16::from(a_i16 == b_i16), i32::from(a_i32 == b_i32), i64::from(a_i64 == b_i64)),
              ITUP_GTE => itup(i8::from(a_i08 >= b_i08), i16::from(a_i16 >= b_i16), i32::from(a_i32 >= b_i32), i64::from(a_i64 >= b_i64)),
              ITUP_GTN => itup(i8::from(a_i08 >  b_i08), i16::from(a_i16 >  b_i16), i32::from(a_i32 >  b_i32), i64::from(a_i64 >  b_i64)),
              ITUP_NEQ => itup(i8::from(a_i08 != b_i08), i16::from(a_i16 != b_i16), i32::from(a_i32 != b_i32), i64::from(a_i64 != b_i64)),
              ITUP_RTL => itup(a_i08.rotate_left(b_i08 as u32),  a_i16.rotate_left(b_i16 as u32),  a_i32.rotate_left(b_i32 as u32),  a_i64.rotate_left(b_i64 as u32)),
              ITUP_RTR => itup(a_i08.rotate_right(b_i08 as u32), a_i16.rotate_right(b_i16 as u32), a_i32.rotate_right(b_i32 as u32), a_i64.rotate_right(b_i64 as u32)),
              _ => panic!("Invalid operation!"),
            };
            let done = Num(res);
            clear(rt, get_loc(term, 0), 2);
            link(rt, host, done);
          // (+ {a0 a1} b)
          // --------------------- OP2-SUP-0
          // let b0 b1 = b
          // {(+ a0 b0) (+ a1 b1)}
          } else if get_tag(arg0) == SUP {
            //println!("op2-sup-0");
            rt.set_mana(rt.get_mana() + Op2SupMana());
            rt.set_rwts(rt.get_rwts() + 1);
            let op20 = get_loc(term, 0);
            let op21 = get_loc(arg0, 0);
            let let0 = alloc(rt, 3);
            let par0 = alloc(rt, 2);
            link(rt, let0 + 2, arg1);
            link(rt, op20 + 1, Dp0(get_ext(arg0), let0));
            link(rt, op20 + 0, ask_arg(rt, arg0, 0));
            link(rt, op21 + 0, ask_arg(rt, arg0, 1));
            link(rt, op21 + 1, Dp1(get_ext(arg0), let0));
            link(rt, par0 + 0, Op2(get_ext(term), op20));
            link(rt, par0 + 1, Op2(get_ext(term), op21));
            let done = Par(get_ext(arg0), par0);
            link(rt, host, done);
          // (+ a {b0 b1})
          // --------------- OP2-SUP-1
          // dup a0 a1 = a
          // {(+ a0 b0) (+ a1 b1)}
          } else if get_tag(arg1) == SUP {
            //println!("op2-sup-1");
            rt.set_mana(rt.get_mana() + Op2SupMana());
            rt.set_rwts(rt.get_rwts() + 1);
            let op20 = get_loc(term, 0);
            let op21 = get_loc(arg1, 0);
            let let0 = alloc(rt, 3);
            let par0 = alloc(rt, 2);
            link(rt, let0 + 2, arg0);
            link(rt, op20 + 0, Dp0(get_ext(arg1), let0));
            link(rt, op20 + 1, ask_arg(rt, arg1, 0));
            link(rt, op21 + 1, ask_arg(rt, arg1, 1));
            link(rt, op21 + 0, Dp1(get_ext(arg1), let0));
            link(rt, par0 + 0, Op2(get_ext(term), op20));
            link(rt, par0 + 1, Op2(get_ext(term), op21));
            let done = Par(get_ext(arg1), par0);
            link(rt, host, done);
          }
        }
        FUN => {

          fn call_function(rt: &mut Runtime, func: Arc<CompFunc>, host: u128, term: Lnk, mana: u128, vars_data: &mut Map<u128>) -> Option<bool> {
            // For each argument, if it is a redex and a SUP, apply the cal_par rule
            for idx in &func.redux {
              // (F {a0 a1} b c ...)
              // ------------------- FUN-SUP
              // dup b0 b1 = b
              // dup c0 c1 = c
              // ...
              // {(F a0 b0 c0 ...) (F a1 b1 c1 ...)}
              if get_tag(ask_arg(rt, term, *idx)) == SUP {
                //println!("fun-sup");
                let funx = get_ext(term);
                let arit = rt.get_arity(funx);
                rt.set_mana(rt.get_mana() + FunSupMana(arit));
                rt.set_rwts(rt.get_rwts() + 1);
                let argn = ask_arg(rt, term, *idx);
                let fun0 = get_loc(term, 0);
                let fun1 = alloc(rt, arit);
                let par0 = get_loc(argn, 0);
                for i in 0..arit {
                  if i != *idx {
                    let leti = alloc(rt, 3);
                    let argi = ask_arg(rt, term, i);
                    link(rt, fun0 + i, Dp0(get_ext(argn), leti));
                    link(rt, fun1 + i, Dp1(get_ext(argn), leti));
                    link(rt, leti + 2, argi);
                  } else {
                    link(rt, fun0 + i, ask_arg(rt, argn, 0));
                    link(rt, fun1 + i, ask_arg(rt, argn, 1));
                  }
                }
                link(rt, par0 + 0, Fun(funx, fun0));
                link(rt, par0 + 1, Fun(funx, fun1));
                let done = Par(get_ext(argn), par0);
                link(rt, host, done);
                return Some(true);
              }
            }
            // For each rule condition vector
            for rule in &func.rules {
              // Check if the rule matches
              let mut matched = true;
              //println!("- matching rule");
              // Tests each rule condition (ex: `get_tag(args[0]) == SUCC`)
              for i in 0 .. rule.cond.len() as u128 {
                let cond = rule.cond[i as usize];
                match get_tag(cond) {
                  NUM => {
                    //println!("Didn't match because of NUM. i={} {} {}", i, get_val(ask_arg(rt, term, i)), get_val(cond));
                    let same_tag = get_tag(ask_arg(rt, term, i)) == NUM;
                    let same_val = get_val(ask_arg(rt, term, i)) == get_val(cond);
                    matched = matched && same_tag && same_val;
                  }
                  CTR => {
                    //println!("Didn't match because of CTR. i={} {} {}", i, get_tag(ask_arg(rt, term, i)), get_val(cond));
                    let same_tag = get_tag(ask_arg(rt, term, i)) == CTR;
                    let same_ext = get_ext(ask_arg(rt, term, i)) == get_ext(cond);
                    matched = matched && same_tag && same_ext;
                  }
                  _ => {}
                }
              }
              // (user-defined)
              // -------------- FUN-CTR
              // (user-defined)
              // If all conditions are satisfied, the rule matched, so we must apply it
              if matched {
                //println!("fun-ctr");
                //println!("- matched");
                // Increments the gas count
                rt.set_mana(rt.get_mana() + FunCtrMana(&rule.body));
                rt.set_rwts(rt.get_rwts() + 1);
                // Gathers matched variables
                //let mut vars = vec![None; 16]; // FIXME: pre-alloc statically
                for (i, rule_var) in rule.vars.iter().enumerate() {
                  let mut var = term;
                  var = ask_arg(rt, var, rule_var.param);
                  if let Some(field) = rule_var.field {
                    var = ask_arg(rt, var, field);
                  }
                  //eprintln!("~~ set {} {}", u128_to_name(rule_var.name), show_lnk(var));
                  if !rule_var.erase {
                    vars_data.insert(rule_var.name as u64, var);
                  } else {
                    // Collects unused argument
                    collect(rt, var, mana)?;
                  }
                }
                // Builds the right-hand side term (ex: `(Succ (Add a b))`)
                //println!("-- vars: {:?}", vars);
                let done = create_term(rt, &rule.body, host, vars_data);
                // Links the host location to it
                link(rt, host, done);
                // Clears the matched ctrs (the `(Succ ...)` and the `(Add ...)` ctrs)
                for (eras_index, eras_arity) in &rule.eras {
                  clear(rt, get_loc(ask_arg(rt, term, *eras_index), 0), *eras_arity);
                }
                clear(rt, get_loc(term, 0), func.arity);
                // // Collects unused variables (none in this example)
                // for i in 0 .. rule.vars.len() {
                //   if rule.vars[i].erase {
                //     if let Some(var) = vars_data.get(&(i as u64)) {
                //       collect(rt, *var, mana)?;
                //     }
                //   }
                // }
                return Some(true);
              }
            }
            // ?? clear vars_data ?
            return Some(false);
          }

          let fun = get_ext(term);
          if let Some(func) = rt.get_func(fun) {
            if call_function(rt, func, host, term, mana, &mut vars_data)? {
              init = 1;
              continue;
            }
          }

        }
        _ => {}
      }
    }

    if let Some(item) = stack.pop() {
      init = item >> 31;
      host = item & 0x7FFFFFFF;
      continue;
    }

    break;
  }

  // FIXME: remove this when Runtime is split (see above)
  //rt.get_heap_mut(self.curr).file = file;

  return Some(ask_lnk(rt, root));
}

pub fn set_bit(bits: &mut [u128], bit: u128) {
  bits[bit as usize >> 6] |= 1 << (bit & 0x3f);
}

pub fn get_bit(bits: &[u128], bit: u128) -> bool {
  (((bits[bit as usize >> 6] >> (bit & 0x3f)) as u8) & 1) == 1
}

/// Evaluates redexes iteratively. This is used to save space before storing a term, since,
/// otherwise, chunks would grow indefinitely due to lazy evaluation. It does not reduce the term to
/// normal form, though, since it stops on whnfs. If it did, then storing a state wouldn't be O(1),
/// since it would require passing over the entire state.
pub fn compute_at(rt: &mut Runtime, host: u128, mana: u128) -> Option<Lnk> {
  enum StackItem {
    LinkResolver(u128),
    Host(u128, u128)
  }
  let mut stack = vec![StackItem::Host(host, mana)];
  let mut output = vec![];
  while !stack.is_empty() {
    let item = stack.pop().unwrap();
    match item {
      StackItem::Host(host, mana) => {
        let term = ask_lnk(rt, host);
        let norm = reduce(rt, host, mana)?;

        if term == norm {
          output.push(Some(term));
        } else {
          match get_tag(norm) {
            LAM => {
              let loc_1 = get_loc(norm, 1);
              stack.push(StackItem::LinkResolver(loc_1));
              stack.push(StackItem::Host(loc_1, mana));
            }
            APP => {
              let loc_0 = get_loc(norm, 0);
              let loc_1 = get_loc(norm, 1);
              stack.push(StackItem::LinkResolver(loc_1));
              stack.push(StackItem::Host(loc_1, mana));
              stack.push(StackItem::LinkResolver(loc_0));
              stack.push(StackItem::Host(loc_0, mana));
            }
            SUP => {
              let loc_0 = get_loc(norm, 0);
              let loc_1 = get_loc(norm, 1);
              stack.push(StackItem::LinkResolver(loc_1));
              stack.push(StackItem::Host(loc_1, mana));
              stack.push(StackItem::LinkResolver(loc_0));
              stack.push(StackItem::Host(loc_0, mana));
            }
            DP0 => {
              let loc_2 = get_loc(norm, 2);
              stack.push(StackItem::LinkResolver(loc_2));
              stack.push(StackItem::Host(loc_2, mana));
            }
            DP1 => {
              let loc_2 = get_loc(norm, 2);
              stack.push(StackItem::LinkResolver(loc_2));
              stack.push(StackItem::Host(loc_2, mana));
            }
            CTR | FUN => {
              for i in (0..rt.get_arity(get_ext(norm))).rev() {
                let loc_i = get_loc(norm, i);
                stack.push(StackItem::LinkResolver(loc_i));
                stack.push(StackItem::Host(loc_i, mana));
              }
            }
            _ => {}
          };
          output.push(Some(norm));
        }
      },
      StackItem::LinkResolver(loc) => {
        match output.pop() {
          Some(lnk) => {
            if let Some(lnk) = lnk {
              link(rt, loc, lnk);
            }
          }
          None => panic!("No term to resolve link"),
        }
      }
    }
  }

  output.pop().unwrap()
}

// Debug
// -----

pub fn show_lnk(x: Lnk) -> String {
  if x == 0 {
    String::from("~")
  } else {
    let tag = get_tag(x);
    let ext = get_ext(x);
    let val = get_val(x);
    let tgs = match tag {
      DP0 => "DP0",
      DP1 => "DP1",
      VAR => "VAR",
      ARG => "ARG",
      ERA => "ERA",
      LAM => "LAM",
      APP => "APP",
      SUP => "SUP",
      CTR => "CTR",
      FUN => "FUN",
      OP2 => "OP2",
      NUM => "NUM",
      _   => "?",
    };
    format!("{}:{}:{:x}", tgs, u128_to_name(ext), val)
  }
}

pub fn show_rt(rt: &Runtime) -> String {
  let mut s: String = String::new();
  for i in 0..32 {
    // pushes to the string
    s.push_str(&format!("{:x} | ", i));
    s.push_str(&show_lnk(rt.read(i)));
    s.push('\n');
  }
  s
}

// TODO: this should be renamed to "readback", and should return a term instead of a string. 
pub fn show_term(rt: &Runtime, term: Lnk) -> String {
  enum StackItem {
    Term(Lnk),
    Str(String),
  }
  let mut names: HashMap<u128, String> = HashMap::new();
  fn find_lets(
    rt: &Runtime,
    term: Lnk,
    names: &mut HashMap<u128, String>,
  ) -> String {
    let mut lets: HashMap<u128, u128> = HashMap::new();
    let mut kinds: HashMap<u128, u128> = HashMap::new();
    let mut count: u128 = 0;
    let mut stack = vec![term];
    while !stack.is_empty() {
      let term = stack.pop().unwrap();
      match get_tag(term) {
        LAM => {
          names.insert(get_loc(term, 0), format!("{}", count));
          count += 1;
          stack.push(ask_arg(rt, term, 1));
        }
        APP => {
          stack.push(ask_arg(rt, term, 1));
          stack.push(ask_arg(rt, term, 0));
        }
        SUP => {
          stack.push(ask_arg(rt, term, 1));
          stack.push(ask_arg(rt, term, 0));
        }
        DP0 => {
          if let hash_map::Entry::Vacant(e) = lets.entry(get_loc(term, 0)) {
            names.insert(get_loc(term, 0), format!("{}", count));
            count += 1;
            kinds.insert(get_loc(term, 0), get_ext(term));
            e.insert(get_loc(term, 0));
            stack.push(ask_arg(rt, term, 2));
          }
        }
        DP1 => {
          if let hash_map::Entry::Vacant(e) = lets.entry(get_loc(term, 0)) {
            names.insert(get_loc(term, 0), format!("{}", count));
            count += 1;
            kinds.insert(get_loc(term, 0), get_ext(term));
            e.insert(get_loc(term, 0));
            stack.push(ask_arg(rt, term, 2));
          }
        }
        OP2 => {
          stack.push(ask_arg(rt, term, 1));
          stack.push(ask_arg(rt, term, 0));
        }
        CTR | FUN => {
          let arity = rt.get_arity(get_ext(term));
          for i in (0..arity).rev() {
            stack.push(ask_arg(rt, term, i));
          }
        }
        _ => {}
      }
    }

    let mut text = String::new();
    for (_key, pos) in lets {
      // todo: reverse
      let what = String::from("?h");
      //let kind = kinds.get(&key).unwrap_or(&0);
      let name = names.get(&pos).unwrap_or(&what);
      let nam0 = if ask_lnk(rt, pos + 0) == Era() { String::from("*") } else { format!("a{}", name) };
      let nam1 = if ask_lnk(rt, pos + 1) == Era() { String::from("*") } else { format!("b{}", name) };
      text.push_str(&format!("&dup {{{} {}}} = {};", nam0, nam1, go(rt, ask_lnk(rt, pos + 2), &names)));
    }
    text
  }

  fn go(rt: &Runtime, term: Lnk, names: &HashMap<u128, String>) -> String {
    let mut stack = vec![StackItem::Term(term)];
    let mut output = Vec::new();
    while !stack.is_empty() {
      let item = stack.pop().unwrap();
      match item {
        StackItem::Str(txt) => {
          output.push(txt);
        },
        StackItem::Term(term) =>
          match get_tag(term) {
            DP0 => {
              output.push(format!("a{}", names.get(&get_loc(term, 0)).unwrap_or(&String::from("?a"))));
            }
            DP1 => {
              output.push(format!("b{}", names.get(&get_loc(term, 0)).unwrap_or(&String::from("?b"))));
            }
            VAR => {
              output.push(format!("x{}", names.get(&get_loc(term, 0)).unwrap_or(&String::from("?c"))));
            }
            LAM => {
              let name = format!("x{}", names.get(&get_loc(term, 0)).unwrap_or(&String::from("?")));
              output.push(format!("@{}", name));
              stack.push(StackItem::Term(ask_arg(rt, term, 1)));
            }
            APP => {
              output.push("(".to_string());
              stack.push(StackItem::Str(")".to_string()));
              stack.push(StackItem::Term(ask_arg(rt, term, 1)));
              stack.push(StackItem::Str(" ".to_string()));
              stack.push(StackItem::Term(ask_arg(rt, term, 0)));
            }
            SUP => {
              output.push("{".to_string());
              stack.push(StackItem::Str("}".to_string()));
              //let kind = get_ext(term);
              stack.push(StackItem::Term(ask_arg(rt, term, 1)));
              stack.push(StackItem::Str(" ".to_string()));
              stack.push(StackItem::Term(ask_arg(rt, term, 0)));
            }
            OP2 => {
              let oper = get_ext(term);
              let symb = match oper {
                U120_ADD => "+",
                U120_SUB => "-",
                U120_MUL => "*",
                U120_DIV => "/",
                U120_MOD => "%",
                U120_AND => "&",
                U120_OR  => "|",
                U120_XOR => "^",
                U120_SHL => "<<",
                U120_SHR => ">>",
                U120_LTN => "<",
                U120_LTE => "<=",
                U120_EQL => "=",
                U120_GTE => ">=",
                U120_GTN => ">",
                U120_NEQ => "!=",
                UTUP_ADD => "~+",
                UTUP_SUB => "~-",
                UTUP_MUL => "~*",
                UTUP_DIV => "~/",
                UTUP_MOD => "~%",
                UTUP_AND => "~&",
                UTUP_OR  => "~|",
                UTUP_XOR => "~^",
                UTUP_SHL => "~<<",
                UTUP_SHR => "~>>",
                UTUP_LTN => "~<",
                UTUP_LTE => "~<=",
                UTUP_EQL => "~=",
                UTUP_GTE => "~>=",
                UTUP_GTN => "~>",
                UTUP_NEQ => "~!=",
                UTUP_RTL => "~<~",
                UTUP_RTR => "~>~",
                _        => "?",
              };
              output.push(format!("({}", symb));
              stack.push(StackItem::Str(")".to_string()));
              stack.push(StackItem::Term(ask_arg(rt, term, 1)));
              stack.push(StackItem::Str(" ".to_string()));
              stack.push(StackItem::Term(ask_arg(rt, term, 0)));
            }
            NUM => {
              let numb = get_num(term);
              output.push(format!("#{}", numb));
            }
            CTR => {
              let func = get_ext(term);
              output.push(format!("{{{}", u128_to_name(func)));
              stack.push(StackItem::Str("}".to_string()));
              let arit = rt.get_arity(func);
              for i in (0..arit).rev() {
                stack.push(StackItem::Term(ask_arg(rt, term, i)));
                stack.push(StackItem::Str(" ".to_string()));
              }
            }
            FUN => {
              let func = get_ext(term);
              output.push(format!("({} ", u128_to_name(func)));
              stack.push(StackItem::Str(")".to_string()));
              let arit = rt.get_arity(func);
              for i in (0..arit).rev() {
                stack.push(StackItem::Term(ask_arg(rt, term, i)));
                stack.push(StackItem::Str(" ".to_string()));
              }
            }
            ERA => {
              output.push(String::from("*"));
            }
            _ => output.push(format!("?g({})", get_tag(term))),
          }
        }
      }

    let res = output.join("");
    return res;

  }

  let mut text = find_lets(rt, term, &mut names);
  text.push_str( &go(rt, term, &names));
  text
}

pub fn readback(rt: &Runtime, term: Lnk) -> Term {
  enum StackItem {
    Term(Lnk),
    Resolver(Lnk),
  }
  let mut names: HashMap<u128, String> = HashMap::new();
  fn dups(
    rt: &Runtime,
    term: Lnk,
    names: &mut HashMap<u128, String>,
  ) -> Term {
    let mut lets: HashMap<u128, u128> = HashMap::new();
    let mut kinds: HashMap<u128, u128> = HashMap::new();
    let mut count: u128 = 0;
    let mut stack = vec![term];
    while !stack.is_empty() {
      let term = stack.pop().unwrap();
      match get_tag(term) {
        LAM => {
          names.insert(get_loc(term, 0), format!("{}", count));
          count += 1;
          stack.push(ask_arg(rt, term, 1));
        }
        APP => {
          stack.push(ask_arg(rt, term, 1));
          stack.push(ask_arg(rt, term, 0));
        }
        SUP => {
          stack.push(ask_arg(rt, term, 1));
          stack.push(ask_arg(rt, term, 0));
        }
        DP0 => {
          if let hash_map::Entry::Vacant(e) = lets.entry(get_loc(term, 0)) {
            names.insert(get_loc(term, 0), format!("{}", count));
            count += 1;
            kinds.insert(get_loc(term, 0), get_ext(term));
            e.insert(get_loc(term, 0));
            stack.push(ask_arg(rt, term, 2));
          }
        }
        DP1 => {
          if let hash_map::Entry::Vacant(e) = lets.entry(get_loc(term, 0)) {
            names.insert(get_loc(term, 0), format!("{}", count));
            count += 1;
            kinds.insert(get_loc(term, 0), get_ext(term));
            e.insert(get_loc(term, 0));
            stack.push(ask_arg(rt, term, 2));
          }
        }
        OP2 => {
          stack.push(ask_arg(rt, term, 1));
          stack.push(ask_arg(rt, term, 0));
        }
        CTR | FUN => {
          let arity = rt.get_arity(get_ext(term));
          for i in (0..arity).rev() {
            stack.push(ask_arg(rt, term, i));
          }
        }
        _ => {}
      }
    }

    let cont = expr(rt, term, &names);
    if lets.is_empty() {
      cont
    } else {
      let mut output = Term::Var { name: 0 };
      for (i, (_key, pos)) in lets.iter().enumerate() {
        // todo: reverse
        let what = String::from("?h");
        //let kind = kinds.get(&key).unwrap_or(&0);
        let name = names.get(&pos).unwrap_or(&what);
        let nam0 = if ask_lnk(rt, pos + 0) == Era() { String::from("*") } else { format!("a{}", name) };
        let nam1 = if ask_lnk(rt, pos + 1) == Era() { String::from("*") } else { format!("b{}", name) };
        let expr = expr(rt, ask_lnk(rt, pos + 2), &names);

        if i == 0 {
          output = Term::Dup { nam0: name_to_u128(&nam0), nam1: name_to_u128(&nam1), expr: Box::new(expr), body: Box::new(cont.clone()) };
        } else {
          output = Term::Dup { nam0: name_to_u128(&nam0), nam1: name_to_u128(&nam1), expr: Box::new(expr), body: Box::new(output) };
        }
      }
      output
    }
  }

  fn expr(rt: &Runtime, term: Lnk, names: &HashMap<u128, String>) -> Term {
    let mut stack = vec![StackItem::Term(term)];
    let mut output = Vec::new();
    while !stack.is_empty() {
      let item = stack.pop().unwrap();
      match item {
        StackItem::Resolver(term) => {
          match get_tag(term) {
            CTR => {
              let func = get_ext(term);
              let arit = rt.get_arity(func);
              let mut args = Vec::new();
              for i in 0..arit {
                args.push(output.pop().unwrap());
              }
              output.push(Term::Ctr { name: func, args });
            },
            LAM => {
              let name = format!("x{}", names.get(&get_loc(term, 0)).unwrap_or(&String::from("?")));
              let body = Box::new(output.pop().unwrap());
              output.push(Term::Lam { name: name_to_u128(&name), body });
            }
            APP => {
              let argm = Box::new(output.pop().unwrap());
              let func = Box::new(output.pop().unwrap());
              output.push(Term::App { func , argm });
            }
            OP2 => {
              let oper = get_ext(term);
              let symb = match oper {
                U120_ADD => "+",
                U120_SUB => "-",
                U120_MUL => "*",
                U120_DIV => "/",
                U120_MOD => "%",
                U120_AND => "&",
                U120_OR  => "|",
                U120_XOR => "^",
                U120_SHL => "<<",
                U120_SHR => ">>",
                U120_LTN => "<",
                U120_LTE => "<=",
                U120_EQL => "=",
                U120_GTE => ">=",
                U120_GTN => ">",
                U120_NEQ => "!=",
                UTUP_ADD => "~+",
                UTUP_SUB => "~-",
                UTUP_MUL => "~*",
                UTUP_DIV => "~/",
                UTUP_MOD => "~%",
                UTUP_AND => "~&",
                UTUP_OR  => "~|",
                UTUP_XOR => "~^",
                UTUP_SHL => "~<<",
                UTUP_SHR => "~>>",
                UTUP_LTN => "~<",
                UTUP_LTE => "~<=",
                UTUP_EQL => "~=",
                UTUP_GTE => "~>=",
                UTUP_GTN => "~>",
                UTUP_NEQ => "~!=",
                UTUP_RTL => "~<~",
                UTUP_RTR => "~>~",
                _        => "?",
              };
              let val1 = Box::new(output.pop().unwrap());
              let val0 = Box::new(output.pop().unwrap());
              output.push(Term::Op2 { oper, val0, val1 })
            }
            FUN => {
              let func = get_ext(term);
              let arit = rt.get_arity(func);
              let mut args = Vec::new();
              for i in 0..arit {
                args.push(output.pop().unwrap());
              }
              output.push(Term::Fun { name: func, args });
            }
            _ => panic!("Term not valid in readback"),
          }
        },
        StackItem::Term(term) =>
          match get_tag(term) {
            DP0 => {
              let name = format!("a{}", names.get(&get_loc(term, 0)).unwrap_or(&String::from("?a")));
              output.push(Term::Var { name: name_to_u128(&name) });
            }
            DP1 => {
              let name = format!("b{}", names.get(&get_loc(term, 0)).unwrap_or(&String::from("?b")));
              output.push(Term::Var { name: name_to_u128(&name) });
            }
            VAR => {
              let name = format!("x{}", names.get(&get_loc(term, 0)).unwrap_or(&String::from("?x")));
              output.push(Term::Var { name: name_to_u128(&name) });
            }
            LAM => {
              let name = format!("x{}", names.get(&get_loc(term, 0)).unwrap_or(&String::from("?")));
              stack.push(StackItem::Resolver(term));
              stack.push(StackItem::Term(ask_arg(rt, term, 1)));
            }
            APP => {
              stack.push(StackItem::Resolver(term));
              stack.push(StackItem::Term(ask_arg(rt, term, 1)));
              stack.push(StackItem::Term(ask_arg(rt, term, 0)));
            }
            SUP => {}
            OP2 => {
              stack.push(StackItem::Resolver(term));
              stack.push(StackItem::Term(ask_arg(rt, term, 1)));
              stack.push(StackItem::Term(ask_arg(rt, term, 0)));
            }
            NUM => {
              let numb = get_num(term);
              output.push(Term::Num { numb });
            }
            CTR => {
              let func = get_ext(term);
              let arit = rt.get_arity(func);
              stack.push(StackItem::Resolver(term));
              for i in 0..arit {
                stack.push(StackItem::Term(ask_arg(rt, term, i)));
              }
            }
            FUN => {
              let func = get_ext(term);
              let arit = rt.get_arity(func);
              stack.push(StackItem::Resolver(term));
              for i in 0..arit {
                stack.push(StackItem::Term(ask_arg(rt, term, i)));
              }
            }
            ERA => {}
            _ => {}
          }
        }
      }

    let res = output.pop().unwrap();
    return res;

  }

  dups(rt, term, &mut names)
}

// Parsing
// -------

fn head(code: &str) -> char {
  return code.chars().take(1).last().unwrap_or('\0');
}

fn tail(code: &str) -> &str {
  if code.len() > 0 {
    return &code[head(code).len_utf8()..];
  } else {
    return "";
  }
}

fn drop(code: &str, amount: u128) -> &str {
  let mut code = code;
  for _ in 0 .. amount {
    code = tail(code);
  }
  return code;
}

fn nth(code: &str, index: u128) -> char {
  return head(drop(code, index));
}

fn skip(code: &str) -> &str {
  let mut code = code;
  loop {
    if head(code) == ' ' || head(code) == '\n' {
      while head(code) == ' ' || head(code) == '\n' {
        code = tail(code);
      }
      continue;
    }
    if head(code) == '/' && nth(code,1) == '/' {
      while head(code) != '\n' && head(code) != '\0' {
        code = tail(code);
      }
      continue;
    }
    break;
  }
  return code;
}

fn hash(name: &str) -> u128 {
  let mut hasher = hash_map::DefaultHasher::new();
  name.hash(&mut hasher);
  hasher.finish() as u128
}

fn is_name_char(chr: char) -> bool {
  return chr == '_' || chr == '.'
      || chr >= 'a' && chr <= 'z'
      || chr >= 'A' && chr <= 'Z'
      || chr >= '0' && chr <= '9';
}

pub fn read_char(code: &str, chr: char) -> (&str, ()) {
  let code = skip(code);
  if head(code) == chr {
    return (tail(code), ());
  } else {
    panic!("Expected '{}', found '{}'. Context:\n\x1b[2m{}\x1b[0m", chr, head(code), code.chars().take(256).collect::<String>());
  }
}

pub fn read_numb(code: &str) -> (&str, u128) {
  let mut code = skip(code);
  if head(code) == 'x' {
    code = tail(code);
    let mut numb = 0;
    let mut code = code;
    loop {
      if head(code) >= '0' && head(code) <= '9' {
        numb = numb * 16 + head(code) as u128 - 0x30;
        code = tail(code);
      } else if head(code) >= 'a' && head(code) <= 'f' {
        numb = numb * 16 + head(code) as u128 - 0x61 + 10;
        code = tail(code);
      } else if head(code) >= 'A' && head(code) <= 'F' {
        numb = numb * 16 + head(code) as u128 - 0x41 + 10;
        code = tail(code);
      } else {
        break;
      }
    }
    return (code, numb);
  } else {
    let mut numb = 0;
    while head(code) >= '0' && head(code) <= '9' {
      numb = numb * 10 + head(code) as u128 - 0x30;
      code = tail(code);
    }
    return (code, numb);
  }
}

pub fn read_name(code: &str) -> (&str, u128) {
  let code = skip(code);
  let mut name = String::new();
  if head(code) == '~' {
    return (tail(code), VAR_NONE);
  } else {
    let mut code = code;
    while is_name_char(head(code)) {
      name.push(head(code));
      code = tail(code);
    }
    if name.is_empty() {
      panic!("Expected identifier, found `{}`.", head(code));
    }
    // TODO: check identifier size and propagate error
    return (code, name_to_u128(&name));
  }
}

pub fn read_hex(code: &str) -> (&str, Vec<u8>) {
  let mut data : Vec<u8> = Vec::new();
  let mut code = skip(code);
  while nth(code,0).is_ascii_hexdigit() && nth(code,1).is_ascii_hexdigit() {
    data.append(&mut hex::decode(&String::from_iter([nth(code,0),nth(code,1)])).unwrap());
    code = drop(code, 2);
  }
  return (code, data);
}

/// Converts a name to a number, using the following table:
/// ```
/// '.'       =>  0
/// '0' - '9' =>  1 to 10
/// 'A' - 'Z' => 11 to 36
/// 'a' - 'z' => 37 to 62
/// '_'       => 63
/// ```
pub fn name_to_u128(name: &str) -> u128 {
  let mut num: u128 = 0;
  for (i, chr) in name.chars().enumerate() {
    debug_assert!(i < 20, "Name too big: `{}`.", name);
    if chr == '.' {
      num = num * 64 + 0;
    } else if chr >= '0' && chr <= '9' {
      num = num * 64 + 1 + chr as u128 - '0' as u128;
    } else if chr >= 'A' && chr <= 'Z' {
      num = num * 64 + 11 + chr as u128 - 'A' as u128;
    } else if chr >= 'a' && chr <= 'z' {
      num = num * 64 + 37 + chr as u128 - 'a' as u128;
    } else if chr == '_' {
      num = num * 64 + 63;
    }
  }
  return num;
}

/// Inverse of `name_to_u128`
pub fn u128_to_name(num: u128) -> String {
  let mut name = String::new();
  let mut num = num;
  while num > 0 {
    let chr = (num % 64) as u8;
    let chr =
        match chr {
            0         => '.',
            1  ..= 10 => (chr -  1 + b'0') as char,
            11 ..= 36 => (chr - 11 + b'A') as char,
            37 ..= 62 => (chr - 37 + b'a') as char,
            63        => '_',
            64 ..     => panic!("impossible character value")
        };
    name.push(chr);
    num = num / 64;
  }
  name.chars().rev().collect()
}

pub fn read_until<A>(code: &str, stop: char, read: fn(&str) -> (&str, A)) -> (&str, Vec<A>) {
  let mut elems = Vec::new();
  let mut code = code;
  while code.len() > 0 && head(skip(code)) != stop {
    let (new_code, elem) = read(code);
    code = new_code;
    elems.push(elem);
  }
  code = tail(skip(code));
  return (code, elems);
}

pub fn read_term(code: &str) -> (&str, Term) {
  let code = skip(code);
  match head(code) {
    '@' => {
      let code         = tail(code);
      let (code, name) = read_name(code);
      let (code, body) = read_term(code);
      return (code, Term::Lam { name, body: Box::new(body) });
    },
    '(' => {
      let code = tail(code);
      let (code, oper) = read_oper(code);
      if let Some(oper) = oper {
        let code = tail(code);
        let (code, val0) = read_term(code);
        let (code, val1) = read_term(code);
        let (code, unit) = read_char(code, ')');
        return (code, Term::Op2 { oper: oper, val0: Box::new(val0), val1: Box::new(val1) });
      } else if head(code) == '!' {
        let code = tail(code);
        let (code, func) = read_term(code);
        let (code, argm) = read_term(code);
        let (code, unit) = read_char(code, ')');
        return (code, Term::App { func: Box::new(func), argm: Box::new(argm) });
      } else {
        let (code, name) = read_name(code);
        let (code, args) = read_until(code, ')', read_term);
        // TODO: check function name size _on direct calling_, and propagate error
        return (code, Term::Fun { name, args });
      }
    },
    '{' => {
      let code = tail(code);
      let (code, name) = read_name(code);
      let (code, args) = read_until(code, '}', read_term);
      return (code, Term::Ctr { name, args });
    },
    '[' => {
      let code = tail(code);
      let (code, vals) = read_until(code, ']', read_term);
      if vals.len() <= 12 { 
        return (code, Term::Ctr {
          name: name_to_u128(&format!("Tuple{}", vals.len())),
          args: vals
        });
      } else {
        panic!("Tuple too long.");
      }
    },
    '#' => {
      let code = tail(code);
      let (code, numb) = read_numb(code);
      return (code, Term::Num { numb });
    },
    '\'' => {
      let code = tail(code);
      let (code, numb) = read_name(code);
      let (code, unit) = read_char(code, '\'');
      return (code, Term::Num { numb });
    },
    '!' => {
      let code = tail(code);
      let (code, macro_name) = read_name(code);
      match macro_name {
        MC_DONE => {
          let (code, expr) = read_term(code);
          return (code, Term::Ctr {
            name: name_to_u128("IO.DONE"),
            args: vec![expr],
          });
        }
        MC_TAKE => {
          let (code, bind) = read_name(code);
          let (code, then) = read_term(code);
          return (code, Term::Ctr {
            name: name_to_u128("IO.TAKE"),
            args: vec![Term::Lam { name: bind, body: Box::new(then) }],
          });
        }
        MC_LOAD => {
          let (code, bind) = read_name(code);
          let (code, then) = read_term(code);
          return (code, Term::Fun {
            name: name_to_u128("IO.load"), // attention: lowercase, because it is a function call
            args: vec![Term::Lam { name: bind, body: Box::new(then) }],
          });
        }
        MC_SAVE => {
          let (code, expr) = read_term(code);
          let (code, then) = read_term(code);
          return (code, Term::Ctr {
            name: name_to_u128("IO.SAVE"),
            args: vec![expr, Term::Lam { name: VAR_NONE, body: Box::new(then) }],
          });
        }
        MC_CALL => {
          let (code, bind) = read_name(code);
          let (code, func) = read_term(code);
          let (code, args) = read_term(code);
          let (code, then) = read_term(code);
          return (code, Term::Ctr {
            name: name_to_u128("IO.CALL"),
            args: vec![func, args, Term::Lam { name: bind, body: Box::new(then) }],
          });
        }
        MC_NAME => {
          let (code, bind) = read_name(code);
          let (code, then) = read_term(code);
          return (code, Term::Ctr {
            name: name_to_u128("IO.NAME"),
            args: vec![Term::Lam { name: bind, body: Box::new(then) }],
          });
        }
        MC_FROM => {
          let (code, bind) = read_name(code);
          let (code, then) = read_term(code);
          return (code, Term::Ctr {
            name: name_to_u128("IO.FROM"),
            args: vec![Term::Lam { name: bind, body: Box::new(then) }],
          });
        }
        _ => {
          panic!("Unknown macro: {}.", u128_to_name(macro_name));
        }
      }
    },
    _ => {
      if let ('d','u','p',' ') = (nth(code,0), nth(code,1), nth(code,2), nth(code,3)) {
        let code = drop(code,3);
        let (code, nam0) = read_name(code);
        let (code, nam1) = read_name(code);
        let (code, unit) = read_char(code, '=');
        let (code, expr) = read_term(code);
        let (code, unit) = read_char(code, ';');
        let (code, body) = read_term(code);
        return (code, Term::Dup { nam0, nam1, expr: Box::new(expr), body: Box::new(body) });
      } else {
        let (code, name) = read_name(code);
        return (code, Term::Var { name });
      }
    }
  }
}

pub fn read_oper(in_code: &str) -> (&str, Option<u128>) {
  fn head_is(ch: char, code: &str) -> (&str, u128) {
    if head(code) == ch {
      (tail(code), 1)
    } else {
      (code, 0)
    }
  }

  fn read_op(code: &str) -> (&str, Option<u128>) {
    let tl = tail(code);
    match head(code) {
      // Should not match with `~`
      '+' => (tl, Some(ADD)),
      '-' => (tl, Some(SUB)),
      '*' => (tl, Some(MUL)),
      '/' => (tl, Some(DIV)),
      '%' => (tl, Some(MOD)),
      '&' => (tl, Some(AND)),
      '|' => (tl, Some(OR)),
      '^' => (tl, Some(XOR)),
      '<' => match head(tl) {
        '=' => (tail(tl), Some(LTE)),
        '<' => (tail(tl), Some(SHL)),
        '~' => (tail(tl), Some(RTL)),
        _   => (code, Some(LTN)),
      },
      '>' => match head(tl) {
        '=' => (tail(tl), Some(GTE)),
        '>' => (tail(tl), Some(SHR)),
        '~' => (tail(tl), Some(RTR)),
        _   => (code, Some(GTN)),
      },
      '=' => match head(tl) {
        '=' => (tail(tl), Some(EQL)),
        _   => (code, None),
      },
      '!' => match head(tl) {
        '=' => (tail(tl), Some(NEQ)),
        _   => (code, None),
      },
      _ => (code, None),
    }
  }

  let code = skip(in_code);

  // U120 vs UTUP
  let (code, op_kind) = head_is('~', code);

  // The actual operation code
  let (code, op_code) = read_op(code);
  let op = if let Some(op) = op_code {
    op
  } else {
    return (in_code, None);
  };

  // Unsigned vs signed
  let (code, is_sig) = head_is('i', code);

  let oper = make_oper(op_kind, is_sig, op);
  (code, Some(oper))
}

pub fn read_rule(code: &str) -> (&str, Rule) {
  let (code, lhs) = read_term(code);
  let (code, ())  = read_char(code, '=');
  let (code, rhs) = read_term(code);
  return (code, Rule{lhs, rhs});
}

pub fn read_rules(code: &str) -> (&str, Vec<Rule>) {
  let (code, rules) = read_until(code, '\0', read_rule);
  return (code, rules);
}

pub fn read_func(code: &str) -> (&str, CompFunc) {
  let (code, rules) = read_until(code, '\0', read_rule);
  if let Some(func) = build_func(&rules, false) {
    return (code, func);
  } else {
    panic!("Couldn't parse function.");
  }
}

pub fn read_statement(code: &str) -> (&str, Statement) {
  let code = skip(code);
  match (nth(code,0), nth(code,1), nth(code,2)) {
    ('f','u','n') => {
      let code = drop(code,3);
      let (code, unit) = read_char(code, '(');
      let (code, name) = read_name(code);
      let (code, args) = read_until(code, ')', read_name);
      let (code, unit) = read_char(code, '{');
      let (code, func) = read_until(code, '}', read_rule);
      let (code, unit) = read_char(code, '=');
      let (code, init) = read_term(code);
      return (code, Statement::Fun { name, args, func, init });
    }
    ('c','t','r') => {
      let code = drop(code,3);
      let (code, unit) = read_char(code, '{');
      let (code, name) = read_name(code);
      let (code, args) = read_until(code, '}', read_name);
      return (code, Statement::Ctr { name, args });
    }
    ('r','u','n') => {
      let code = drop(code,3);
      let (code, unit) = read_char(code, '{');
      let (code, expr) = read_term(code);
      let (code, unit) = read_char(code, '}');
      let code = skip(code);
      if let ('s','i','g','n') = (nth(code,0), nth(code,1), nth(code,2), nth(code,3)) {
        let code = drop(code,4);
        let (code, unit) = read_char(code, '{');
        let (code, sign) = read_hex(code);
        let (code, unit) = read_char(code, '}');
        if sign.len() == 65 {
          return (code, Statement::Run { expr, sign: Some(crypto::Signature(sign.as_slice().try_into().unwrap()))  });
        } else {
          panic!("Wrong signature size.");
        }
      } else {
        return (code, Statement::Run { expr, sign: None });
      }
    }
    _ => {
      panic!("Couldn't parse statement.");
    }
  }
}

pub fn read_statements(code: &str) -> (&str, Vec<Statement>) {
  let (code, statements) = read_until(code, '\0', read_statement);
  //for statement in &statements {
    //println!("... statement {}", view_statement(statement));
  //}
  return (code, statements);
}

// View
// ----

pub fn view_name(name: u128) -> String {
  if name == VAR_NONE {
    return "~".to_string();
  } else {
    return u128_to_name(name);
  }
}

pub fn view_term(term: &Term) -> String {
  match term {
    Term::Var { name } => {
      return view_name(*name);
    }
    Term::Dup { nam0, nam1, expr, body } => {
      let nam0 = view_name(*nam0);
      let nam1 = view_name(*nam1);
      let expr = view_term(expr);
      let body = view_term(body);
      return format!("dup {} {} = {}; {}", nam0, nam1, expr, body);
    }
    Term::Lam { name, body } => {
      let name = view_name(*name);
      let body = view_term(body);
      return format!("@{} {}", name, body);
    }
    Term::App { func, argm } => {
      let func = view_term(func);
      let argm = view_term(argm);
      return format!("(! {} {})", func, argm);
    }
    Term::Ctr { name, args } => {
      let name = view_name(*name);
      // Pretty print names
      if name == "Name" && args.len() == 1 {
        if let Term::Num { numb } = args[0] {
          return format!("{{Name {}}}", numb);
        }
      }
      let args = args.iter().map(|x| format!(" {}", view_term(x))).collect::<Vec<String>>().join("");
      return format!("{{{}{}}}", name, args);
    }
    Term::Fun { name, args } => {
      let name = view_name(*name);
      let args = args.iter().map(|x| format!(" {}", view_term(x))).collect::<Vec<String>>().join("");
      return format!("({}{})", name, args);
    }
    Term::Num { numb } => {
      // If it has 26-30 bits, pretty-print as a name
      //if *numb > 0x3FFFFFF && *numb <= 0x3FFFFFFF {
        //return format!("@{}", view_name(*numb));
      //} else {
        return format!("#{}", numb);
      //}
    }
    Term::Op2 { oper, val0, val1 } => {
      let oper = view_oper(oper);
      let val0 = view_term(val0);
      let val1 = view_term(val1);
      return format!("({} {} {})", oper, val0, val1);
    }
  }
}

pub fn view_oper(oper: &u128) -> String {
  let (kind, sig, op_code) = decompose_oper(*oper);
  let kind = if kind > 0 { "~" } else { "" };
  let sig = if sig > 0 { "i" } else { "" };
  let op = 
    match op_code {
      ADD => "+",
      SUB => "-",
      MUL => "*",
      DIV => "/",
      MOD => "%",
      AND => "&",
      OR  => "|",
      XOR => "^",
      SHL => "<<",
      SHR => ">>",
      LTN => "<",
      LTE => "<=",
      EQL => "==",
      GTE => ">=",
      GTN => ">",
      NEQ => "!=",
      RTL => "<~",
      RTR => ">~",
      _ => "??",
    };
  format!("{}{}{}", kind, op, sig)
}

pub fn view_statement(statement: &Statement) -> String {
  match statement {
    Statement::Fun { name, args, func, init } => {
      let name = u128_to_name(*name);
      let func = func.iter().map(|x| format!("  {} = {}", view_term(&x.lhs), view_term(&x.rhs))).collect::<Vec<String>>().join("\n");
      let args = args.iter().map(|x| u128_to_name(*x)).collect::<Vec<String>>().join(" ");
      let init = view_term(init);
      return format!("fun ({} {}) {{\n{}\n}} = {}", name, args, func, init);
    }
    Statement::Ctr { name, args } => {
      // correct:
      let name = u128_to_name(*name);
      let args = args.iter().map(|x| u128_to_name(*x)).collect::<Vec<String>>().join(" ");
      return format!("ctr {{{} {}}}", name, args);
    }
    Statement::Run { expr, sign } => {
      let expr = view_term(expr);
      match sign {
        None => format!("run {{\n  {}\n}}", expr),
        Some(sign) => format!("run {{\n  {}\n}} sign {{\n  {}\n}}", expr, hex::encode(sign.0)),
      }
    }
  }
}

pub fn view_statements(statements: &[Statement]) -> String {
  let mut result = String::new();
  for statement in statements {
    result.push_str(&view_statement(statement));
    result.push_str("\n");
  }
  return result;
}

// Hashing
// -------

pub fn hash_term(term: &Term) -> crypto::Hash {
  crypto::keccak256(&util::bitvec_to_bytes(&bits::serialized_term(&term)))
}

// Tests
// -----

// Serializes, deserializes and evaluates statements
pub fn test_statements(statements: &[Statement]) {
  let str_0 = view_statements(statements);
  let str_1 = view_statements(&crate::bits::deserialized_statements(&crate::bits::serialized_statements(&statements)));

  println!("[Evaluation] {}", if str_0 == str_1 { "" } else { "(note: serialization error, please report)" });
  let mut rt = init_runtime();
  let init = Instant::now();
  rt.run_statements(&statements);
  println!();

  println!("[Stats]");
  println!("- cost: {} mana ({} rewrites)", rt.get_mana(), rt.get_rwts());
  println!("- size: {} words", rt.get_size());
  println!("- time: {} ms", init.elapsed().as_millis());
}

pub fn test_statements_from_code(code: &str) {
  test_statements(&read_statements(code).1);
}

pub fn test_statements_from_file(file: &str) {
  test_statements_from_code(&std::fs::read_to_string(file).expect("file not found"));
}<|MERGE_RESOLUTION|>--- conflicted
+++ resolved
@@ -1235,14 +1235,9 @@
           //println!("- subj: {}", subj);
           //println!("- addr: {}", addr);
           let host = self.alloc_term(expr);
-<<<<<<< HEAD
-          // eprintln!("  => run term: {}", show_term(self, host)); // ?? why this is showing dups?
           if let Some(done) = self.run_io(subj, 0, host, mana_lim) {
-=======
           // eprintln!("  => run term: {}", show_term(self,ask_lnk(self, host))); // ?? why this is showing dups?
           // eprintln!("  => run term: {}", view_term(&readback(self, ask_lnk(self, host))));
-          if let Some(done) = self.run_io(0, 0, host, mana_lim) {
->>>>>>> 999a964a
             if let Some(done) = self.compute(done, mana_lim) {
               let done_code = self.show_term(done);
               if let Some(()) = self.collect(done, mana_lim) {
