--- conflicted
+++ resolved
@@ -12,8 +12,6 @@
 use crate::bits;
 use crate::dbg_println;
 use crate::util::U128_SIZE;
-
-use std::collections::hash_map::DefaultHasher;
 
 // Types
 // -----
@@ -652,19 +650,6 @@
     self.append_buffers(self.uuid)
   }
   fn append_buffers(&self, uuid: u128) -> std::io::Result<()> {
-<<<<<<< HEAD
-    fn save_buffer(path: &PathBuf, uuid: u128, name: &str, buffer: &[u128]) -> std::io::Result<()> {
-      use std::io::Write;
-      let file_path = path.join(format!("{}.{}.bin", uuid, name));
-      //format!("{}/{}.{}.bin", path, uuid, name);
-      //println!("saving: {:?}", file_path);
-      let mut file = std::fs::OpenOptions::new().append(true).create(true).open(file_path)?;
-      file.write_all(&util::u128s_to_u8s(buffer))?;
-      return Ok(());
-    }
-    let path = &self.heap_path();
-=======
->>>>>>> da553eaa
     let serial = self.serialize();
     self.write_buffer(serial.uuid, "blob", &serial.blob)?;
     self.write_buffer(serial.uuid, "disk", &serial.disk)?;
@@ -1041,15 +1026,6 @@
   pub fn run_statement(&mut self, statement: &Statement) {
     match statement {
       Statement::Fun { name, args, func, init } => {
-<<<<<<< HEAD
-        // println!("- fun {} {}", u128_to_name(*name), args.len());
-        if let Some(func) = build_func(func, true) {
-          self.set_arity(*name, args.len() as u128);
-          self.define_function(*name, func);
-          let state = self.create_term(init, 0, &mut init_map());
-          self.write_disk(*name, state);
-          self.draw();
-=======
         // TODO: if arity is set, fail
         if !self.exists(*name) {
           if let Some(func) = build_func(func, true) {
@@ -1061,16 +1037,10 @@
             self.draw();
             return;
           }
->>>>>>> da553eaa
         }
         println!("- fun {} fail", u128_to_name(*name));
       }
       Statement::Ctr { name, args } => {
-<<<<<<< HEAD
-        // println!("- ctr {} {}", u128_to_name(*name), args.len());
-        self.set_arity(*name, args.len() as u128);
-        self.draw();
-=======
         // TODO: if arity is set, fail
         if !self.exists(*name) {
           println!("- ctr {}", u128_to_name(*name));
@@ -1079,7 +1049,6 @@
           return;
         }
         println!("- ctr {} fail", u128_to_name(*name));
->>>>>>> da553eaa
       }
       Statement::Run { expr } => {
         let mana_ini = self.get_mana(); 
@@ -1090,14 +1059,14 @@
         // eprintln!("  => run term: {}", show_term(self, host)); // ?? why this is showing dups?
         if let Some(done) = self.run_io(0, 0, host, mana_lim) {
           if let Some(done) = self.compute(done, mana_lim) {
-            let done_code =  self.show_term(done);
+            let done_code = self.show_term(done);
             if let Some(()) = self.collect(done, mana_lim) {
               let size_end = self.get_size();
               let mana_dif = self.get_mana() - mana_ini;
               let size_dif = size_end - size_ini;
               // dbg!(size_end, size_dif, size_lim);
               if size_end <= size_lim {
-                // println!("- run {} ({} mana, {} size)", done_code, mana_dif, size_dif);
+                println!("- run {} ({} mana, {} size)", done_code, mana_dif, size_dif);
                 self.draw();
               } else {
                 println!("- run fail: exceeded size limit {}/{}", size_end, size_lim);
@@ -1139,7 +1108,6 @@
     //println!("- tick self.curr={}, included={:?} absorber={:?} deleted={:?} rollback={}", self.curr, included, absorber, deleted, view_rollback(&self.back));
     self.back = rollback;
     if included {
-      
       self.heap[self.curr as usize].save_buffers().expect("Error saving buffers."); // TODO: persistence-WIP
       if let Some(deleted) = deleted {
         if let Some(absorber) = absorber {
@@ -1163,7 +1131,7 @@
 
     // If target tick is older than current tick
     if tick < self.get_tick() {
-      println!("- rolling back from {} to {}", self.get_tick(), tick);
+      println!("- rolling back from {} to {}", tick, self.get_tick());
       self.clear_heap(self.curr);
       self.nuls.push(self.curr);
       // Removes heaps until the runtime's tick is larger than, or equal to, the target tick
@@ -2535,7 +2503,6 @@
   }
 
   fn go(rt: &Runtime, term: Lnk, names: &HashMap<u128, String>) -> String {
-<<<<<<< HEAD
     let mut stack = vec![StackItem::Term(term)];
     let mut output = Vec::new();
     while !stack.is_empty() {
@@ -2578,23 +2545,41 @@
             OP2 => {
               let oper = get_ext(term);
               let symb = match oper {
-                ADD => "+",
-                SUB => "-",
-                MUL => "*",
-                DIV => "/",
-                MOD => "%",
-                AND => "&",
-                OR  => "|",
-                XOR => "^",
-                SHL => "<<",
-                SHR => ">>",
-                LTN => "<",
-                LTE => "<=",
-                EQL => "=",
-                GTE => ">=",
-                GTN => ">",
-                NEQ => "!=",
-                _   => "?",
+                U120_ADD => "+",
+                U120_SUB => "-",
+                U120_MUL => "*",
+                U120_DIV => "/",
+                U120_MOD => "%",
+                U120_AND => "&",
+                U120_OR  => "|",
+                U120_XOR => "^",
+                U120_SHL => "<<",
+                U120_SHR => ">>",
+                U120_LTN => "<",
+                U120_LTE => "<=",
+                U120_EQL => "=",
+                U120_GTE => ">=",
+                U120_GTN => ">",
+                U120_NEQ => "!=",
+                UTUP_ADD => "~+",
+                UTUP_SUB => "~-",
+                UTUP_MUL => "~*",
+                UTUP_DIV => "~/",
+                UTUP_MOD => "~%",
+                UTUP_AND => "~&",
+                UTUP_OR  => "~|",
+                UTUP_XOR => "~^",
+                UTUP_SHL => "~<<",
+                UTUP_SHR => "~>>",
+                UTUP_LTN => "~<",
+                UTUP_LTE => "~<=",
+                UTUP_EQL => "~=",
+                UTUP_GTE => "~>=",
+                UTUP_GTN => "~>",
+                UTUP_NEQ => "~!=",
+                UTUP_RTL => "~<~",
+                UTUP_RTR => "~>~",
+                _        => "?",
               };
               output.push(format!("({}", symb));
               stack.push(StackItem::Str(")".to_string()));
@@ -2632,101 +2617,6 @@
             _ => output.push(format!("?g({})", get_tag(term))),
           }
         }
-=======
-    let done = match get_tag(term) {
-      DP0 => {
-        format!("a{}", names.get(&get_loc(term, 0)).unwrap_or(&String::from("?a")))
-      }
-      DP1 => {
-        format!("b{}", names.get(&get_loc(term, 0)).unwrap_or(&String::from("?b")))
-      }
-      VAR => {
-        format!("x{}", names.get(&get_loc(term, 0)).unwrap_or(&String::from("?c")))
-      }
-      LAM => {
-        let name = format!("x{}", names.get(&get_loc(term, 0)).unwrap_or(&String::from("?")));
-        format!("@{} {}", name, go(rt, ask_arg(rt, term, 1), names))
-      }
-      APP => {
-        let func = go(rt, ask_arg(rt, term, 0), names);
-        let argm = go(rt, ask_arg(rt, term, 1), names);
-        format!("({} {})", func, argm)
-      }
-      SUP => {
-        //let kind = get_ext(term);
-        let func = go(rt, ask_arg(rt, term, 0), names);
-        let argm = go(rt, ask_arg(rt, term, 1), names);
-        format!("{{{} {}}}", func, argm)
-      }
-      OP2 => {
-        let oper = get_ext(term);
-        let val0 = go(rt, ask_arg(rt, term, 0), names);
-        let val1 = go(rt, ask_arg(rt, term, 1), names);
-        let symb = match oper {
-          U120_ADD => "+",
-          U120_SUB => "-",
-          U120_MUL => "*",
-          U120_DIV => "/",
-          U120_MOD => "%",
-          U120_AND => "&",
-          U120_OR  => "|",
-          U120_XOR => "^",
-          U120_SHL => "<<",
-          U120_SHR => ">>",
-          U120_LTN => "<",
-          U120_LTE => "<=",
-          U120_EQL => "=",
-          U120_GTE => ">=",
-          U120_GTN => ">",
-          U120_NEQ => "!=",
-          UTUP_ADD => "~+",
-          UTUP_SUB => "~-",
-          UTUP_MUL => "~*",
-          UTUP_DIV => "~/",
-          UTUP_MOD => "~%",
-          UTUP_AND => "~&",
-          UTUP_OR  => "~|",
-          UTUP_XOR => "~^",
-          UTUP_SHL => "~<<",
-          UTUP_SHR => "~>>",
-          UTUP_LTN => "~<",
-          UTUP_LTE => "~<=",
-          UTUP_EQL => "~=",
-          UTUP_GTE => "~>=",
-          UTUP_GTN => "~>",
-          UTUP_NEQ => "~!=",
-          UTUP_RTL => "~<~",
-          UTUP_RTR => "~>~",
-          _        => "?",
-        };
-        format!("({} {} {})", symb, val0, val1)
-      }
-      NUM => {
-        let numb = get_num(term);
-        // If it has 26-30 bits, pretty-print as a name
-        //if numb > 0x3FFFFFF && numb <= 0x3FFFFFFF {
-          //return format!("@{}", view_name(numb));
-        //} else {
-          return format!("#{}", numb);
-        //}
-      }
-      CTR => {
-        let func = get_ext(term);
-        let arit = rt.get_arity(func);
-        //println!("  - arity is: {} {}", u128_to_name(func), arit);
-        let args: Vec<String> = (0..arit).map(|i| go(rt, ask_arg(rt, term, i), names)).collect();
-        format!("$({}{})", u128_to_name(func), args.iter().map(|x| format!(" {}", x)).collect::<String>())
-      }
-      FUN => {
-        let func = get_ext(term);
-        let arit = rt.get_arity(func);
-        //println!("  - arity is: {} {}", u128_to_name(func), arit);
-        let args: Vec<String> = (0..arit).map(|i| go(rt, ask_arg(rt, term, i), names)).collect();
-        format!("!({}{})", u128_to_name(func), args.iter().map(|x| format!(" {}", x)).collect::<String>())
-      }
-      ERA => {
-        "*".to_string()
->>>>>>> da553eaa
       }
 
     let res = output.join("");
