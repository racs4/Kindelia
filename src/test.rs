--- conflicted
+++ resolved
@@ -329,23 +329,22 @@
   }
 ";
 
-<<<<<<< HEAD
-pub const SIMPLE_COUNTER: &'static str = "
-  run {
-    !call ~ 'Count' [{Count.Inc}]
-    !call x 'Count' [{Count.Get}]
-=======
 pub const SIMPLE_COUNT: &'static str = "
   run {
     !call ~ 'Count' [{Count_Inc}]
     !call x 'Count' [{Count_Get}]
->>>>>>> 1ec22c72
     !done x
   }
 ";
 
-<<<<<<< HEAD
-#[test]
+pub const COUNTER_STACKOVERFLOW: &'static str = "
+  run {
+    !done (ToSucc #8000)
+  }
+";
+
+#[test]
+#[ignore]
 fn one_hundred_snapshots() {
   // run this with rollback in each 4th snapshot
   // note: this test has no state
@@ -354,20 +353,4 @@
     rt.tick();
     println!(" - tick: {}, - rollback: {}", rt.get_tick(), rt.view_rollback_ticks());
   }
-}
-=======
-pub const COUNTER_STACKOVERFLOW: &'static str = "
-  run {
-    !done (ToSucc #8000)
-  }
-";
-
-// ===========================================================
-// TODO
-// fazer funcao de teste (ou modificar a atual) para testar ir e voltar mais de uma vez com o rollback
-// colocar testes em outro arquivo DONE
-// criar funcao iterativa para substituir a show_term (usando XOR sum) DONE (fiz sem XOR SUM)
-// estudar proptest?
-// criar contratos que usam: dups de construtores, dups de lambdas,
-// salvar lambda em um estado e usá-la, criar árvores, tuplas, qlqr coisa mais complicada
->>>>>>> 1ec22c72
+}